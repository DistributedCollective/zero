{
  "name": "@liquity/dev-frontend",
  "version": "0.1.0",
  "private": true,
  "homepage": ".",
  "dependencies": {
    "@ethersproject/abi": "5.0.13",
    "@fortawesome/fontawesome-svg-core": "1.2.34",
    "@fortawesome/free-regular-svg-icons": "5.15.2",
    "@fortawesome/free-solid-svg-icons": "5.15.2",
    "@fortawesome/react-fontawesome": "0.1.14",
    "@popperjs/core": "2.9.1",
    "@testing-library/dom": "7.30.0",
    "@testing-library/jest-dom": "5.11.9",
    "@testing-library/react": "11.2.5",
    "@testing-library/user-event": "12.8.3",
    "@tippyjs/react": "4.2.5",
    "@types/jest": "26.0.20",
    "@types/react": "17.0.3",
    "@types/react-copy-to-clipboard": "5.0.0",
    "@types/react-dom": "17.0.2",
    "@types/react-router-dom": "5.1.7",
    "@types/testing-library__jest-dom": "5.9.5",
    "@types/testing-library__react": "10.2.0",
    "@types/testing-library__user-event": "4.2.0",
    "@web3-react/core": "6.1.9",
    "@web3-react/injected-connector": "6.0.7",
    "@web3-react/types": "6.0.7",
    "axios": "^0.26.1",
    "cross-env": "7.0.3",
    "ethereum-blockies": "^0.1.1",
    "ethers": "5.0.32",
    "npm-run-all": "4.1.5",
    "react": "17.0.1",
    "react-circular-progressbar": "2.0.3",
    "react-copy-to-clipboard": "5.0.3",
    "react-dom": "17.0.1",
    "react-is": "17.0.1",
    "react-popper": "2.2.4",
    "react-router-dom": "5.2.0",
    "react-scripts": "4.0.3",
    "react-transition-group": "^4.4.2",
    "source-map-explorer": "2.5.2",
    "theme-ui": "0.6.0-canary.1544.5359f8a1e408a4dfeb74a9ae39688270286e534a.0",
    "typescript": "4.1.5"
  },
  "scripts": {
    "analyze": "source-map-explorer 'build/static/js/*.js'",
    "start": "react-scripts start",
    "start-demo": "cross-env REACT_APP_DEMO_MODE=true run-s start",
    "build": "run-s build:*",
    "build:set-version": "node scripts/set-version.js",
    "build:react": "react-scripts build",
    "test": "react-scripts test",
    "eject": "react-scripts eject"
  },
  "eslintConfig": {
    "extends": "react-app"
  },
  "browserslist": {
    "production": [
      ">0.2%",
      "not dead",
      "not op_mini all"
    ],
    "development": [
      "last 1 chrome version",
      "last 1 firefox version",
      "last 1 safari version"
    ]
  },
  "devDependencies": {
<<<<<<< HEAD
    "@types/ethereum-blockies": "^0.1.0"
=======
    "@types/react-transition-group": "^4.4.4"
>>>>>>> 57bdd03b
  }
}<|MERGE_RESOLUTION|>--- conflicted
+++ resolved
@@ -70,10 +70,7 @@
     ]
   },
   "devDependencies": {
-<<<<<<< HEAD
-    "@types/ethereum-blockies": "^0.1.0"
-=======
+    "@types/ethereum-blockies": "^0.1.0",
     "@types/react-transition-group": "^4.4.4"
->>>>>>> 57bdd03b
   }
 }