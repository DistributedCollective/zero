import React from "react";
import { Web3ReactProvider } from "@web3-react/core";
import { Flex, Spinner, Heading, ThemeProvider, Paragraph, Link, Image } from "theme-ui";

<<<<<<< HEAD
import { BatchedWebSocketAugmentedWeb3Provider } from "@liquity/providers";
import { LiquityProvider } from "./hooks/LiquityContext";
import { WalletConnector } from "./components/WalletConnector";
import { TransactionProvider } from "./components/Transaction";
import { Icon } from "./components/Icon";
import { getConfig } from "./config";
=======
// import { BatchedWebSocketAugmentedWeb3Provider } from "@sovryn-zero/providers";
// import { LiquityProvider } from "./hooks/LiquityContext";
// import { WalletConnector } from "./components/WalletConnector";
// import { TransactionProvider } from "./components/Transaction";
// import { Icon } from "./components/Icon";
// import { getConfig } from "./config";
>>>>>>> 7cb9032c
import theme from "./theme";

import { DisposableWalletProvider } from "./testUtils/DisposableWalletProvider";
import { LiquityFrontend } from "./LiquityFrontend";
import { BrowserRouter } from "react-router-dom";
import { Header } from "./components/Header";

if (window.ethereum) {
  // Silence MetaMask warning in console
  Object.assign(window.ethereum, { autoRefreshOnNetworkChange: false });
}

if (process.env.REACT_APP_DEMO_MODE === "true") {
  const ethereum = new DisposableWalletProvider(
    `http://${window.location.hostname}:4444`,
    "0x4d5db4107d237df6a3d58ee5f70ae63d73d7658d4026f2eefd2f204c81682cb7"
  );

  Object.assign(window, { ethereum });
}

// Start pre-fetching the config
getConfig().then(config => {
  // console.log("Frontend config:");
  // console.log(config);
  Object.assign(window, { config });
});

const EthersWeb3ReactProvider: React.FC = ({ children }) => {
  return (
    <Web3ReactProvider getLibrary={provider => new BatchedWebSocketAugmentedWeb3Provider(provider)}>
      {children}
    </Web3ReactProvider>
  );
};

const UnsupportedLayout: React.FC = ({ children }) => (
  <Flex sx={{ flexDirection: "column", minHeight: "100%" }}>
    <Header hideDetails />
    <Image
      sx={{
        width: 138,
        mx: "auto",
        mt: 58
      }}
      src={process.env.PUBLIC_URL + "/zero-logo.svg"}
    />
    <Flex
      sx={{
        flexDirection: "column",
        alignItems: "center",
        justifyContent: "center",
        flex: "1",
        textAlign: "center",
        pb: 95
      }}
    >
      <Icon name="info-circle" />
      {children}
    </Flex>
  </Flex>
);

const UnsupportedMainnetFallback: React.FC = () => (
  <UnsupportedLayout>
    <Paragraph sx={{ mt: 3 }}>
      Please switch your wallet network to
      <br /> RSK Testnet.
    </Paragraph>

    <Paragraph>
      If you'd like to use Zero on mainnet, please go{" "}
      <Link href="https://live.sovryn.app/zero">
        here <Icon name="external-link-alt" size="xs" />
      </Link>
      .
    </Paragraph>
  </UnsupportedLayout>
);

const App = () => {
  const loader = (
    <Flex sx={{ alignItems: "center", justifyContent: "center", height: "100vh" }}>
      <Spinner sx={{ m: 2, color: "text" }} size="32px" />
      <Heading>Loading...</Heading>
    </Flex>
  );

  const unsupportedNetworkFallback = (chainId: number) => (
    <UnsupportedLayout>
      <Paragraph sx={{ mt: 3, mb: 1 }}>
        Zero is not yet deployed to {chainId === 30 ? "RSK Mainnet" : "this network"}.
      </Paragraph>
      Please switch to RSK Testnet.
    </UnsupportedLayout>
  );

  return (
    <EthersWeb3ReactProvider>
      <ThemeProvider theme={theme}>
        <BrowserRouter>
          <WalletConnector loader={loader}>
            <LiquityProvider
              loader={loader}
              unsupportedNetworkFallback={unsupportedNetworkFallback}
              unsupportedMainnetFallback={<UnsupportedMainnetFallback />}
            >
              <TransactionProvider>
                <LiquityFrontend loader={loader} />
              </TransactionProvider>
            </LiquityProvider>
          </WalletConnector>
        </BrowserRouter>
      </ThemeProvider>
    </EthersWeb3ReactProvider>
  );
};

export default App;<|MERGE_RESOLUTION|>--- conflicted
+++ resolved
@@ -2,21 +2,12 @@
 import { Web3ReactProvider } from "@web3-react/core";
 import { Flex, Spinner, Heading, ThemeProvider, Paragraph, Link, Image } from "theme-ui";
 
-<<<<<<< HEAD
-import { BatchedWebSocketAugmentedWeb3Provider } from "@liquity/providers";
+import { BatchedWebSocketAugmentedWeb3Provider } from "@sovryn-zero//providers";
 import { LiquityProvider } from "./hooks/LiquityContext";
 import { WalletConnector } from "./components/WalletConnector";
 import { TransactionProvider } from "./components/Transaction";
 import { Icon } from "./components/Icon";
 import { getConfig } from "./config";
-=======
-// import { BatchedWebSocketAugmentedWeb3Provider } from "@sovryn-zero/providers";
-// import { LiquityProvider } from "./hooks/LiquityContext";
-// import { WalletConnector } from "./components/WalletConnector";
-// import { TransactionProvider } from "./components/Transaction";
-// import { Icon } from "./components/Icon";
-// import { getConfig } from "./config";
->>>>>>> 7cb9032c
 import theme from "./theme";
 
 import { DisposableWalletProvider } from "./testUtils/DisposableWalletProvider";
