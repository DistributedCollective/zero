--- conflicted
+++ resolved
@@ -90,108 +90,9 @@
   }, [collateral, borrowAmount]);
 
   return (
-<<<<<<< HEAD
     <>
       {description ?? (
         <Flex sx={{ justifyContent: "center" }}>
-=======
-    <Card>
-      <Heading>
-        Line of Credit
-        {isDirty && !isTransactionPending && (
-          <Button variant="titleIcon" sx={{ ":enabled:hover": { color: "danger" } }} onClick={reset}>
-            <Icon name="history" size="lg" />
-          </Button>
-        )}
-      </Heading>
-
-      <Box sx={{ p: [2, 3] }}>
-        <EditableRow
-          label="Collateral"
-          inputId="trove-collateral"
-          amount={collateral.prettify(4)}
-          maxAmount={maxCollateral.toString()}
-          maxedOut={collateralMaxedOut}
-          editingState={editingState}
-          unit="RBTC"
-          editedAmount={collateral.toString(4)}
-          setEditedAmount={(amount: string) => setCollateral(Decimal.from(amount))}
-        />
-        <NueCheckbox checked={useNueToken} onChange={handleSetNueToken} />
-
-        <EditableRow
-          label="Borrow"
-          inputId="trove-borrow-amount"
-          amount={borrowAmount.prettify()}
-          unit={borrowedToken}
-          editingState={editingState}
-          editedAmount={borrowAmount.toString(2)}
-          setEditedAmount={(amount: string) => setBorrowAmount(Decimal.from(amount))}
-        />
-
-        <StaticRow
-          label="Liquidation Reserve"
-          inputId="trove-liquidation-reserve"
-          amount={`${ZUSD_LIQUIDATION_RESERVE}`}
-          unit={borrowedToken}
-          infoIcon={
-            <InfoIcon
-              tooltip={
-                <Card variant="tooltip" sx={{ width: "200px" }}>
-                  An amount set aside to cover the liquidator’s gas costs if your Line of Credit
-                  needs to be liquidated. The amount increases your debt and is refunded if you close
-                  your Line of Credit by fully paying off its net debt.
-                </Card>
-              }
-            />
-          }
-        />
-
-        <StaticRow
-          label="Borrowing Fee"
-          inputId="trove-borrowing-fee"
-          amount={fee.prettify(2)}
-          pendingAmount={feePct.toString(2)}
-          unit={borrowedToken}
-          infoIcon={
-            <InfoIcon
-              tooltip={
-                <Card variant="tooltip" sx={{ width: "240px" }}>
-                  This amount is deducted from the borrowed amount as a one-time fee. There are no
-                  recurring fees for borrowing, which is thus interest-free.
-                </Card>
-              }
-            />
-          }
-        />
-
-        <StaticRow
-          label="Total debt"
-          inputId="trove-total-debt"
-          amount={totalDebt.prettify(2)}
-          unit={borrowedToken}
-          infoIcon={
-            <InfoIcon
-              tooltip={
-                <Card variant="tooltip" sx={{ width: "240px" }}>
-                  The total amount of {borrowedToken} your Line of Credit will hold.{" "}
-                  {isDirty && (
-                    <>
-                      You will need to repay {totalDebt.sub(ZUSD_LIQUIDATION_RESERVE).prettify(2)}{" "}
-                      {borrowedToken} to reclaim your collateral (
-                      {ZUSD_LIQUIDATION_RESERVE.toString()} ZUSD Liquidation Reserve excluded).
-                    </>
-                  )}
-                </Card>
-              }
-            />
-          }
-        />
-
-        <CollateralRatio value={collateralRatio} />
-
-        {description ?? (
->>>>>>> 7cb9032c
           <ActionDescription>
             Start by entering the amount of RBTC you'd like to deposit as collateral.
           </ActionDescription>
