import React from "react";
import { TroveManager } from "./TroveManager";
import { ReadOnlyTrove } from "./ReadOnlyTrove";
import { NoTrove } from "./NoTrove";
import { Opening } from "./Opening";
import { Adjusting } from "./Adjusting";
import { RedeemedTrove } from "./RedeemedTrove";
import { useTroveView } from "./context/TroveViewContext";
import { LiquidatedTrove } from "./LiquidatedTrove";
<<<<<<< HEAD
import { Decimal } from "@liquity/lib-base";
import { Heading } from "theme-ui";
import { Card } from "../Card";
=======
import { Decimal } from "@sovryn-zero/lib-base";
>>>>>>> 7cb9032c

export const Trove: React.FC = props => {
  return (
    <Card
      heading={
        <>
          <Heading className="heading">Line of Credit</Heading>
          <Heading as="h3" className="subheading">
            You can borrow ZUSD by opening a Line of Credit.
          </Heading>
        </>
      }
    >
      <TroveContent {...props} />
    </Card>
  );
};

export const TroveContent: React.FC = props => {
  const { view } = useTroveView();

  switch (view) {
    // loading state not needed, as main app has a loading spinner that blocks render until the liquity backend data is available
    case "ACTIVE": {
      return <ReadOnlyTrove {...props} />;
    }
    case "ADJUSTING": {
      return <Adjusting {...props} />;
    }
    case "CLOSING": {
      return <TroveManager {...props} collateral={Decimal.ZERO} debt={Decimal.ZERO} />;
    }
    case "OPENING": {
      return <Opening {...props} />;
    }
    case "LIQUIDATED": {
      return <LiquidatedTrove {...props} />;
    }
    case "REDEEMED": {
      return <RedeemedTrove {...props} />;
    }
    case "NONE": {
      return <NoTrove {...props} />;
    }
  }
};<|MERGE_RESOLUTION|>--- conflicted
+++ resolved
@@ -7,13 +7,9 @@
 import { RedeemedTrove } from "./RedeemedTrove";
 import { useTroveView } from "./context/TroveViewContext";
 import { LiquidatedTrove } from "./LiquidatedTrove";
-<<<<<<< HEAD
-import { Decimal } from "@liquity/lib-base";
 import { Heading } from "theme-ui";
 import { Card } from "../Card";
-=======
 import { Decimal } from "@sovryn-zero/lib-base";
->>>>>>> 7cb9032c
 
 export const Trove: React.FC = props => {
   return (
