--- conflicted
+++ resolved
@@ -80,7 +80,9 @@
 
 export const Adjusting: React.FC = () => {
   const { dispatchEvent } = useTroveView();
-  const { trove, fees, price, /* accountBalance, */ validationContext } = useLiquitySelector(selector);
+  const { trove, fees, price, /* accountBalance, */ validationContext } = useLiquitySelector(
+    selector
+  );
   const editingState = useState<string>();
   const previousTrove = useRef<Trove>(trove);
   const [collateral, setCollateral] = useState<Decimal>(trove.collateral);
@@ -176,7 +178,6 @@
             setEditedAmount={(amount: string) => setCollateral(Decimal.from(amount))}
           />
 
-<<<<<<< HEAD
           <Flex sx={{ flexDirection: "column", flex: 1 }}>
             <EditableRow
               label="Net debt"
@@ -186,47 +187,6 @@
               editingState={editingState}
               editedAmount={netDebt.toString(2)}
               setEditedAmount={(amount: string) => setNetDebt(Decimal.from(amount))}
-=======
-      <Box sx={{ p: [2, 3] }}>
-        <EditableRow
-          label="Collateral"
-          inputId="trove-collateral"
-          amount={collateral.prettify(4)}
-          maxAmount={maxCollateral.toString()}
-          maxedOut={collateralMaxedOut}
-          editingState={editingState}
-          unit="RBTC"
-          editedAmount={collateral.toString(4)}
-          setEditedAmount={(amount: string) => setCollateral(Decimal.from(amount))}
-        />
-
-        <NueCheckbox checked={useNueToken} onChange={handleSetNueToken} />
-
-        <EditableRow
-          label="Net debt"
-          inputId="trove-net-debt-amount"
-          amount={netDebt.prettify()}
-          unit={borrowedToken}
-          editingState={editingState}
-          editedAmount={netDebt.toString(2)}
-          setEditedAmount={(amount: string) => setNetDebt(Decimal.from(amount))}
-        />
-
-        <StaticRow
-          label="Liquidation Reserve"
-          inputId="trove-liquidation-reserve"
-          amount={`${ZUSD_LIQUIDATION_RESERVE}`}
-          unit={borrowedToken}
-          infoIcon={
-            <InfoIcon
-              tooltip={
-                <Card variant="tooltip" sx={{ width: "200px" }}>
-                  An amount set aside to cover the liquidator’s gas costs if your Line of Credit
-                  needs to be liquidated. The amount increases your debt and is refunded if you close
-                  your Line of Credit by fully paying off its net debt.
-                </Card>
-              }
->>>>>>> 7cb9032c
             />
             {/* <NueCheckbox checked={useNueToken} onChange={handleSetNueToken} /> */}
           </Flex>
