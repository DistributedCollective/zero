import React, { useCallback, useEffect } from "react";
import { Button, Flex } from "theme-ui";

import { Decimal, Decimalish, LiquityStoreState } from "@liquity/lib-base";
import { LiquityStoreUpdate, useLiquityReducer, useLiquitySelector } from "@liquity/lib-react";

import { COIN } from "../../strings";

import { ActionDescription } from "../ActionDescription";
import { useMyTransactionState } from "../Transaction";

import { StabilityDepositEditor } from "./StabilityDepositEditor";
import { StabilityDepositAction } from "./StabilityDepositAction";
import { useStabilityView } from "./context/StabilityViewContext";
import {
  selectForStabilityDepositChangeValidation,
  validateStabilityDepositChange
} from "./validation/validateStabilityDepositChange";

const init = ({ stabilityDeposit }: LiquityStoreState) => ({
  originalDeposit: stabilityDeposit,
  editedZUSD: stabilityDeposit.currentZUSD,
  changePending: false
});

type StabilityDepositManagerState = ReturnType<typeof init>;
type StabilityDepositManagerAction =
  | LiquityStoreUpdate
  | { type: "startChange" | "finishChange" | "revert" }
  | { type: "setDeposit"; newValue: Decimalish };

const reduceWith = (action: StabilityDepositManagerAction) => (
  state: StabilityDepositManagerState
): StabilityDepositManagerState => reduce(state, action);

const finishChange = reduceWith({ type: "finishChange" });
const revert = reduceWith({ type: "revert" });

const reduce = (
  state: StabilityDepositManagerState,
  action: StabilityDepositManagerAction
): StabilityDepositManagerState => {
  // console.log(state);
  // console.log(action);

  const { originalDeposit, editedZUSD, changePending } = state;

  switch (action.type) {
    case "startChange": {
      console.log("changeStarted");
      return { ...state, changePending: true };
    }

    case "finishChange":
      return { ...state, changePending: false };

    case "setDeposit":
      return { ...state, editedZUSD: Decimal.from(action.newValue) };

    case "revert":
      return { ...state, editedZUSD: originalDeposit.currentZUSD };

    case "updateStore": {
      const {
        stateChange: { stabilityDeposit: updatedDeposit }
      } = action;

      if (!updatedDeposit) {
        return state;
      }

      const newState = { ...state, originalDeposit: updatedDeposit };

      const changeCommitted =
        !updatedDeposit.initialZUSD.eq(originalDeposit.initialZUSD) ||
        updatedDeposit.currentZUSD.gt(originalDeposit.currentZUSD) ||
        updatedDeposit.collateralGain.lt(originalDeposit.collateralGain) ||
        updatedDeposit.zeroReward.lt(originalDeposit.zeroReward);

      if (changePending && changeCommitted) {
        return finishChange(revert(newState));
      }

      return {
        ...newState,
        editedZUSD: updatedDeposit.apply(originalDeposit.whatChanged(editedZUSD))
      };
    }
  }
};

const transactionId = "stability-deposit";

export const StabilityDepositManager: React.FC = () => {
  const [{ originalDeposit, editedZUSD, changePending }, dispatch] = useLiquityReducer(reduce, init);
  const validationContext = useLiquitySelector(selectForStabilityDepositChangeValidation);
  const { dispatchEvent } = useStabilityView();

  const handleCancel = useCallback(() => {
    dispatchEvent("CANCEL_PRESSED");
  }, [dispatchEvent]);

  const [validChange, description] = validateStabilityDepositChange(
    originalDeposit,
    editedZUSD,
    validationContext
  );

  const makingNewDeposit = originalDeposit.isEmpty;

  const myTransactionState = useMyTransactionState(transactionId);

  useEffect(() => {
    if (
      myTransactionState.type === "waitingForApproval" ||
      myTransactionState.type === "waitingForConfirmation"
    ) {
      dispatch({ type: "startChange" });
    } else if (myTransactionState.type === "failed" || myTransactionState.type === "cancelled") {
      dispatch({ type: "finishChange" });
    } else if (myTransactionState.type === "confirmedOneShot") {
      dispatchEvent("DEPOSIT_CONFIRMED");
    }
  }, [myTransactionState.type, dispatch, dispatchEvent]);

  return (
<<<<<<< HEAD
    <StabilityDepositEditor
      originalDeposit={originalDeposit}
      editedZUSD={editedZUSD}
      changePending={changePending}
      dispatch={dispatch}
    >
      {description ??
        (makingNewDeposit ? (
          <ActionDescription>Enter the amount of {COIN} you'd like to deposit.</ActionDescription>
        ) : (
          <ActionDescription>Adjust the {COIN} amount to deposit or withdraw.</ActionDescription>
        ))}

      <Flex variant="layout.cta">
        <Button variant="cancel" onClick={handleCancel}>
          Cancel
        </Button>

        {validChange ? (
          <StabilityDepositAction transactionId={transactionId} change={validChange}>
            Confirm
          </StabilityDepositAction>
        ) : (
          <Button disabled>Confirm</Button>
        )}
      </Flex>
    </StabilityDepositEditor>
=======
    <>
      <StabilityDepositEditor
        originalDeposit={originalDeposit}
        editedZUSD={editedZUSD}
        changePending={changePending}
        description={description}
        dispatch={dispatch}
        makingNewDeposit={makingNewDeposit}
      >
        <Flex variant="layout.actions">
          <Button variant="cancel" onClick={handleCancel}>
            Cancel
          </Button>

          {validChange ? (
            <StabilityDepositAction transactionId={transactionId} change={validChange}>
              Confirm
            </StabilityDepositAction>
          ) : (
            <Button disabled>Confirm</Button>
          )}
        </Flex>
      </StabilityDepositEditor>
    </>
>>>>>>> 5ba17428
  );
};<|MERGE_RESOLUTION|>--- conflicted
+++ resolved
@@ -124,35 +124,6 @@
   }, [myTransactionState.type, dispatch, dispatchEvent]);
 
   return (
-<<<<<<< HEAD
-    <StabilityDepositEditor
-      originalDeposit={originalDeposit}
-      editedZUSD={editedZUSD}
-      changePending={changePending}
-      dispatch={dispatch}
-    >
-      {description ??
-        (makingNewDeposit ? (
-          <ActionDescription>Enter the amount of {COIN} you'd like to deposit.</ActionDescription>
-        ) : (
-          <ActionDescription>Adjust the {COIN} amount to deposit or withdraw.</ActionDescription>
-        ))}
-
-      <Flex variant="layout.cta">
-        <Button variant="cancel" onClick={handleCancel}>
-          Cancel
-        </Button>
-
-        {validChange ? (
-          <StabilityDepositAction transactionId={transactionId} change={validChange}>
-            Confirm
-          </StabilityDepositAction>
-        ) : (
-          <Button disabled>Confirm</Button>
-        )}
-      </Flex>
-    </StabilityDepositEditor>
-=======
     <>
       <StabilityDepositEditor
         originalDeposit={originalDeposit}
@@ -162,7 +133,7 @@
         dispatch={dispatch}
         makingNewDeposit={makingNewDeposit}
       >
-        <Flex variant="layout.actions">
+        <Flex variant="layout.cta">
           <Button variant="cancel" onClick={handleCancel}>
             Cancel
           </Button>
@@ -177,6 +148,5 @@
         </Flex>
       </StabilityDepositEditor>
     </>
->>>>>>> 5ba17428
   );
 };