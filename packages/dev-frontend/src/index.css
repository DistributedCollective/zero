--- conflicted
+++ resolved
@@ -4,36 +4,31 @@
   height: 100%;
 }
 
-<<<<<<< HEAD
 input::-webkit-outer-spin-button,
 input::-webkit-inner-spin-button {
   -webkit-appearance: none;
   margin: 0;
 }
-
 input[type="number"] {
   -moz-appearance: textfield;
 }
-
 td {
   background: #2b2b2b;
 }
-
 td:first-child,
 th:first-child {
   border-radius: 4px 0 0 4px;
   padding-left: 20px;
 }
-
 td:last-child,
 th:last-child {
   padding-right: 20px;
   border-radius: 0 4px 4px 0;
 }
-
 th {
   font-weight: normal;
-=======
+}
+
 .dialog-enter {
   opacity: 0.01;
 }
@@ -47,5 +42,4 @@
 .dialog-exit.dialog-exit-active {
   opacity: 0.01;
   transition: opacity 120ms ease-in;
->>>>>>> 57bdd03b
 }