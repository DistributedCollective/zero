--- conflicted
+++ resolved
@@ -150,23 +150,16 @@
 
 const card: ThemeUIStyleObject = {
   position: "relative",
-<<<<<<< HEAD
   mt: cardGapY,
   boxShadow: [1, null, 2],
-=======
->>>>>>> 57bdd03b
   borderRadius: 10
 };
 
 const infoCard: ThemeUIStyleObject = {
   ...card,
 
-<<<<<<< HEAD
   padding: 3,
-=======
-  padding: 4,
   background: colors.cardBackground,
->>>>>>> 57bdd03b
 
   h2: {
     mb: 2,
