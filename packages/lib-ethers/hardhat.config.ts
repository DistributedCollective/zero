--- conflicted
+++ resolved
@@ -230,12 +230,8 @@
       //timeout: 20000, // increase if needed; 20000 is the default value
       //allowUnlimitedContractSize, //EIP170 contrtact size restriction temporal testnet workaround
     },
-<<<<<<< HEAD
-    rskforkedtestnet: { // run in CLI: npx hardhat node --fork https://testnet.sovryn.app/rpc --no-deploy
-=======
     rskforkedtestnet: {
       // run in CLI: npx hardhat node --fork https://testnet.sovryn.app/rpc --no-deploy
->>>>>>> cbb35bab
       url: "http://127.0.0.1:8545/",
       accounts: [getDeployerAccount("rsktestnet") ?? Wallet.createRandom().privateKey],
       // regtest default prefunded account
@@ -250,12 +246,8 @@
       accounts: [getDeployerAccount("rsksovrynmainnet") ?? Wallet.createRandom().privateKey]
       //timeout: 20000, // increase if needed; 20000 is the default value
     },
-<<<<<<< HEAD
-    rskforkedmainnet: { // run in CLI: npx hardhat node --fork https://mainnet4.sovryn.app/rpc --no-deploy --port 4444
-=======
     rskforkedmainnet: {
       // run in CLI: npx hardhat node --fork https://mainnet-dev.sovryn.app/rpc --no-deploy --port 4444
->>>>>>> cbb35bab
       url: "http://localhost:4444/",
       accounts: [getDeployerAccount("rsksovrynmainnet") ?? Wallet.createRandom().privateKey],
       // regtest default prefunded account
