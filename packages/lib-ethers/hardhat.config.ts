--- conflicted
+++ resolved
@@ -60,11 +60,7 @@
 
 const sovFeeCollectorAddresses = {
   mainnet: "",
-<<<<<<< HEAD
-  rsktestnet: "0x1F41C758f65E6d985AE3c373BD4B721EE6c63960",
-=======
   rsktestnet: "0xedD92fb7C556E4A4faf8c4f5A90f471aDCD018f4",
->>>>>>> d7ca935c
   dev: ""
 };
 
