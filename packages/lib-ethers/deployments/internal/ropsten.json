--- conflicted
+++ resolved
@@ -1,12 +1,12 @@
 {
   "addresses": {
-<<<<<<< HEAD
     "activePool": "0xbFbA357Dc90070F8EebFF0b6089Bb0a53cCF8aFA",
     "borrowerOperations": "0x09260D5F9F98AFf053959c53E180AfD2a12723d4",
     "troveManager": "0x85f70CfD59a5df512955f638BCf5F70F45a91c65",
     "collSurplusPool": "0x4874E3DeCf35d07181eb1E9fdB403242Ef6fCFF3",
     "communityIssuance": "0x85068e752C322A5811efAfC662e034f206675823",
     "defaultPool": "0x22119962EdCEFD9a200cc1329582D6F1b3A05D57",
+    "gasPool": "",
     "hintHelpers": "0xf07f0485dDFbd4bb048640741168eFFEBc125239",
     "lockupContractFactory": "0x2B21296E59C5E7fa730eC0Db509C7612aebbbd9E",
     "lqtyStaking": "0xBB49dF9752D2cC176280B48351116f74493155AA",
@@ -16,26 +16,6 @@
     "lusdToken": "0xb11148f779D136778981dD5541Cb1929fe081B5A",
     "lqtyToken": "0x8F30A4BcDD7750F16E1181f939bb9981e37C24FE",
     "multiTroveGetter": "0x3dffBD4682c84b470Ba843743E0E459bC4CAdd2D"
-=======
-    "activePool": "0x28Ff66B2E6Ea5FC3b683DfEf4bF27eCC86AAe30b",
-    "borrowerOperations": "0x8201320176d40488374F681E2D93288E368E8A14",
-    "troveManager": "0x0cD7146c57b6Da5a14b663Db41c524e0d2deCf1c",
-    "lusdToken": "0xB181aECAF995887c787d250f81A84e2c50613Fe2",
-    "communityIssuance": "",
-    "defaultPool": "0xfFdD29E10464f458eAd131D10d647642D975AA9F",
-    "lqtyToken": "",
-    "hintHelpers": "0x5eeD5A91A6C219FF1915C2C5C569719FC5092642",
-    "lockupContractFactory": "",
-    "lqtyStaking": "",
-    "multiTroveGetter": "0x2b0d3Fa2878B650472e811d3907288b870123C5e",
-    "poolManager": "0xf6cDc39044dd404448e4e736c4135455778D223c",
-    "priceFeed": "0x9b5b1e076f5321314FaD499b3a847e5833492F10",
-    "sortedTroves": "0x0b9965bc54cB6FC0b84D09CB1143AAdc26141A74",
-    "stabilityPool": "0xB181a8cDA30c68F6a9b998471dc45a086879E8aC",
-    "gasPool": "",
-    "collSurplusPool": "",
-    "priceFeedTestnet": ""
->>>>>>> 67be8273
   },
   "priceFeedIsTestnet": true,
   "version": "c80defd1def8dad1de30a3df4a4267717847f17f",
