[
  {
    "anonymous": false,
    "inputs": [
      {
        "indexed": false,
        "internalType": "address",
        "name": "_activePoolAddress",
        "type": "address"
      }
    ],
    "name": "ActivePoolAddressSet",
    "type": "event"
  },
  {
    "anonymous": false,
    "inputs": [
      {
        "indexed": false,
        "internalType": "address",
        "name": "_borrowerOperationsAddress",
        "type": "address"
      }
    ],
    "name": "BorrowerOperationsAddressChanged",
    "type": "event"
  },
  {
    "anonymous": false,
    "inputs": [
      {
        "indexed": false,
        "internalType": "address",
        "name": "_feeCollectorAddress",
        "type": "address"
      }
    ],
    "name": "FeeCollectorAddressChanged",
    "type": "event"
  },
  {
    "anonymous": false,
    "inputs": [
      {
        "indexed": true,
        "internalType": "address",
        "name": "previousOwner",
        "type": "address"
      },
      {
        "indexed": true,
        "internalType": "address",
        "name": "newOwner",
        "type": "address"
      }
    ],
    "name": "OwnershipTransferred",
    "type": "event"
  },
  {
    "anonymous": false,
    "inputs": [
      {
        "indexed": false,
        "internalType": "uint256",
        "name": "_rbtcDistributedAmount",
        "type": "uint256"
      }
    ],
    "name": "RBTCistributed",
    "type": "event"
  },
  {
    "anonymous": false,
    "inputs": [
      {
        "indexed": false,
        "internalType": "address",
<<<<<<< HEAD
=======
        "name": "_feeCollectorAddress",
        "type": "address"
      }
    ],
    "name": "FeeCollectorAddressChanged",
    "type": "event"
  },
  {
    "anonymous": false,
    "inputs": [
      {
        "indexed": false,
        "internalType": "address",
>>>>>>> 1c7517c6
        "name": "_troveManagerAddress",
        "type": "address"
      }
    ],
    "name": "TroveManagerAddressChanged",
    "type": "event"
  },
  {
    "anonymous": false,
    "inputs": [
      {
        "indexed": false,
        "internalType": "address",
        "name": "_wrbtcAddress",
        "type": "address"
      }
    ],
    "name": "WrbtcAddressChanged",
    "type": "event"
  },
  {
    "anonymous": false,
    "inputs": [
      {
        "indexed": false,
        "internalType": "uint256",
        "name": "_zusdDistributedAmount",
        "type": "uint256"
      }
    ],
    "name": "ZUSDDistributed",
    "type": "event"
  },
  {
    "anonymous": false,
    "inputs": [
      {
        "indexed": false,
        "internalType": "address",
        "name": "_zusdTokenAddress",
        "type": "address"
      }
    ],
    "name": "ZUSDTokenAddressChanged",
    "type": "event"
  },
  {
    "anonymous": false,
    "inputs": [
      {
        "indexed": false,
        "internalType": "address",
        "name": "_zeroStakingAddress",
        "type": "address"
      }
    ],
    "name": "ZeroStakingAddressChanged",
    "type": "event"
  },
  {
    "inputs": [],
    "name": "FEE_TO_SOV_COLLECTOR",
    "outputs": [
      {
        "internalType": "uint256",
        "name": "",
        "type": "uint256"
      }
    ],
    "stateMutability": "view",
    "type": "function"
  },
  {
    "inputs": [],
    "name": "NAME",
    "outputs": [
      {
        "internalType": "string",
        "name": "",
        "type": "string"
      }
    ],
    "stateMutability": "view",
    "type": "function"
  },
  {
    "inputs": [],
    "name": "activePoolAddress",
    "outputs": [
      {
        "internalType": "address",
        "name": "",
        "type": "address"
      }
    ],
    "stateMutability": "view",
    "type": "function"
  },
  {
    "inputs": [],
    "name": "borrowerOperations",
    "outputs": [
      {
        "internalType": "contract IBorrowerOperations",
        "name": "",
        "type": "address"
      }
    ],
    "stateMutability": "view",
    "type": "function"
  },
  {
    "inputs": [],
    "name": "distributeFees",
    "outputs": [],
    "stateMutability": "nonpayable",
    "type": "function"
  },
  {
    "inputs": [],
    "name": "getOwner",
    "outputs": [
      {
        "internalType": "address",
        "name": "_owner",
        "type": "address"
      }
    ],
    "stateMutability": "view",
    "type": "function"
  },
  {
    "inputs": [
      {
        "internalType": "address",
        "name": "_feeCollectorAddress",
        "type": "address"
      },
      {
        "internalType": "address",
        "name": "_zeroStakingAddress",
        "type": "address"
      },
      {
        "internalType": "address",
        "name": "_borrowerOperationsAddress",
        "type": "address"
      },
      {
        "internalType": "address",
        "name": "_troveManagerAddress",
        "type": "address"
      },
      {
        "internalType": "address",
        "name": "_wrbtcAddress",
        "type": "address"
      },
      {
        "internalType": "address",
        "name": "_zusdTokenAddress",
        "type": "address"
      },
      {
        "internalType": "address",
        "name": "_activePoolAddress",
        "type": "address"
      }
    ],
    "name": "setAddresses",
    "outputs": [],
    "stateMutability": "nonpayable",
    "type": "function"
  },
  {
    "inputs": [
      {
        "internalType": "uint256",
        "name": "FEE_TO_SOV_COLLECTOR_",
        "type": "uint256"
      }
    ],
    "name": "setFeeToSOVCollector",
    "outputs": [],
    "stateMutability": "nonpayable",
    "type": "function"
  },
  {
    "inputs": [
      {
        "internalType": "address",
        "name": "_owner",
        "type": "address"
      }
    ],
    "name": "setOwner",
    "outputs": [],
    "stateMutability": "nonpayable",
    "type": "function"
  },
  {
    "inputs": [],
    "name": "feeCollector",
    "outputs": [
      {
        "internalType": "contract IFeeSharingProxy",
        "name": "",
        "type": "address"
      }
    ],
    "stateMutability": "view",
    "type": "function"
  },
  {
    "inputs": [],
    "name": "troveManager",
    "outputs": [
      {
        "internalType": "contract ITroveManager",
        "name": "",
        "type": "address"
      }
    ],
    "stateMutability": "view",
    "type": "function"
  },
  {
    "inputs": [],
    "name": "wrbtc",
    "outputs": [
      {
        "internalType": "contract IWrbtc",
        "name": "",
        "type": "address"
      }
    ],
    "stateMutability": "view",
    "type": "function"
  },
  {
    "inputs": [],
    "name": "zeroStaking",
    "outputs": [
      {
        "internalType": "contract IZEROStaking",
        "name": "",
        "type": "address"
      }
    ],
    "stateMutability": "view",
    "type": "function"
  },
  {
    "inputs": [],
    "name": "zusdToken",
    "outputs": [
      {
        "internalType": "contract IZUSDToken",
        "name": "",
        "type": "address"
      }
    ],
    "stateMutability": "view",
    "type": "function"
  },
  {
    "stateMutability": "payable",
    "type": "receive"
  }
]<|MERGE_RESOLUTION|>--- conflicted
+++ resolved
@@ -31,11 +31,11 @@
       {
         "indexed": false,
         "internalType": "address",
-        "name": "_feeCollectorAddress",
-        "type": "address"
-      }
-    ],
-    "name": "FeeCollectorAddressChanged",
+        "name": "_feeSharingCollectorAddress",
+        "type": "address"
+      }
+    ],
+    "name": "FeeSharingCollectorAddressChanged",
     "type": "event"
   },
   {
@@ -76,22 +76,6 @@
       {
         "indexed": false,
         "internalType": "address",
-<<<<<<< HEAD
-=======
-        "name": "_feeCollectorAddress",
-        "type": "address"
-      }
-    ],
-    "name": "FeeCollectorAddressChanged",
-    "type": "event"
-  },
-  {
-    "anonymous": false,
-    "inputs": [
-      {
-        "indexed": false,
-        "internalType": "address",
->>>>>>> 1c7517c6
         "name": "_troveManagerAddress",
         "type": "address"
       }
@@ -153,7 +137,7 @@
   },
   {
     "inputs": [],
-    "name": "FEE_TO_SOV_COLLECTOR",
+    "name": "FEE_TO_FEE_SHARING_COLLECTOR",
     "outputs": [
       {
         "internalType": "uint256",
@@ -212,6 +196,19 @@
   },
   {
     "inputs": [],
+    "name": "feeSharingCollector",
+    "outputs": [
+      {
+        "internalType": "contract IFeeSharingCollector",
+        "name": "",
+        "type": "address"
+      }
+    ],
+    "stateMutability": "view",
+    "type": "function"
+  },
+  {
+    "inputs": [],
     "name": "getOwner",
     "outputs": [
       {
@@ -227,7 +224,7 @@
     "inputs": [
       {
         "internalType": "address",
-        "name": "_feeCollectorAddress",
+        "name": "_feeSharingCollectorAddress",
         "type": "address"
       },
       {
@@ -270,11 +267,11 @@
     "inputs": [
       {
         "internalType": "uint256",
-        "name": "FEE_TO_SOV_COLLECTOR_",
+        "name": "FEE_TO_FEE_SHARING_COLLECTOR_",
         "type": "uint256"
       }
     ],
-    "name": "setFeeToSOVCollector",
+    "name": "setFeeToFeeSharingCollector",
     "outputs": [],
     "stateMutability": "nonpayable",
     "type": "function"
@@ -290,19 +287,6 @@
     "name": "setOwner",
     "outputs": [],
     "stateMutability": "nonpayable",
-    "type": "function"
-  },
-  {
-    "inputs": [],
-    "name": "feeCollector",
-    "outputs": [
-      {
-        "internalType": "contract IFeeSharingProxy",
-        "name": "",
-        "type": "address"
-      }
-    ],
-    "stateMutability": "view",
     "type": "function"
   },
   {
