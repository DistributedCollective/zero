--- conflicted
+++ resolved
@@ -48,17 +48,10 @@
       contracts = await deploymentHelper.deployLiquityCore()
       const LQTYContracts = await deploymentHelper.deployLQTYContracts()
 
-<<<<<<< HEAD
-      priceFeed = contracts.priceFeedTest
-      clvToken = contracts.clvToken
-      sortedCDPs = contracts.sortedCDPs
-      cdpManager = contracts.cdpManager
-=======
-      priceFeed = contracts.priceFeed
+      priceFeed = contracts.priceFeedTestnet
       lusdToken = contracts.lusdToken
       sortedTroves = contracts.sortedTroves
       troveManager = contracts.troveManager
->>>>>>> d63f4f89
       activePool = contracts.activePool
       stabilityPool = contracts.stabilityPool
       defaultPool = contracts.defaultPool
