--- conflicted
+++ resolved
@@ -1,14 +1,9 @@
-const deploymentHelpers = require("../utils/deploymentHelpers.js")
+const deploymentHelper = require("../utils/deploymentHelpers.js")
 const testHelpers = require("../utils/testHelpers.js")
 
-const deployLiquity = deploymentHelpers.deployLiquity
-const getAddresses = deploymentHelpers.getAddresses
-const connectContracts = deploymentHelpers.connectContracts
-
-const getDifference = testHelpers.getDifference
-const moneyVals = testHelpers.MoneyValues
 const dec = testHelpers.TestHelper.dec
 
+const CLVTokenTester = artifacts.require('CLVTokenTester')
 const PoolManagerTester = artifacts.require('PoolManagerTester')
 
 contract('CLVToken', async accounts => {
@@ -18,36 +13,38 @@
   let poolManager
   let sortedCDPs
   let cdpManager
-  let nameRegistry
   let activePool
   let stabilityPool
   let defaultPool
-  let functionCaller
   let borrowerOperations
 
   describe('Basic token functions', async () => {
     beforeEach(async () => {
-<<<<<<< HEAD
-      const contracts = await deploymentHelpers.deployLiquityCore()
-=======
-      const contracts = await deployLiquity()
+      contracts = await deploymentHelper.deployLiquityCore()
+      contracts.clvToken = await CLVTokenTester.new()
       contracts.poolManager = await PoolManagerTester.new()
->>>>>>> 0a60d92a
-
+      
+      const GTContracts = await deploymentHelper.deployGTContracts()
+  
       priceFeed = contracts.priceFeed
       clvToken = contracts.clvToken
       poolManager = contracts.poolManager
       sortedCDPs = contracts.sortedCDPs
       cdpManager = contracts.cdpManager
-      nameRegistry = contracts.nameRegistry
       activePool = contracts.activePool
       stabilityPool = contracts.stabilityPool
       defaultPool = contracts.defaultPool
-      functionCaller = contracts.functionCaller
       borrowerOperations = contracts.borrowerOperations
+      hintHelpers = contracts.hintHelpers
   
-      
-     await deploymentHelpers.connectCoreContracts(contracts)
+      gtStaking = GTContracts.gtStaking
+      growthToken = GTContracts.growthToken
+      communityIssuance = GTContracts.communityIssuance
+      lockupContractFactory = GTContracts.lockupContractFactory
+  
+      await deploymentHelper.connectCoreContracts(contracts, gtStaking.address)
+      await deploymentHelper.connectGTContracts(GTContracts)
+      await deploymentHelper.connectGTContractsToCore(GTContracts, contracts)
       
       // add CDPs for three test users
       await borrowerOperations.openLoan(0, alice, { from: alice, value: dec(1, 'ether') })
