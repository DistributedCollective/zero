const deploymentHelper = require("../../utils/js/deploymentHelpers.js");
const testHelpers = require("../../utils/js/testHelpers.js");
const timeMachine = require("ganache-time-traveler");
const { signERC2612Permit } = require("eth-permit");

const TroveManagerTester = artifacts.require("./TroveManagerTester.sol");
const ZUSDTokenTester = artifacts.require("./ZUSDTokenTester.sol");

const MassetManagerTester = artifacts.require("MassetManagerTester");
const NueMockToken = artifacts.require("NueMockToken");

const th = testHelpers.TestHelper;
const dec = th.dec;
const toBN = th.toBN;
const assertRevert = th.assertRevert;
const mv = testHelpers.MoneyValues;
const timeValues = testHelpers.TimeValues;

/* NOTE: Some tests involving ETH redemption fees do not test for specific fee values.
 * Some only test that the fees are non-zero when they should occur.
 *
 * Specific ETH gain values will depend on the final fee schedule used, and the final choices for
 * the parameter BETA in the TroveManager, which is still TBD based on economic modelling.
 *
 */
<<<<<<< HEAD
contract("TroveManager", async (accounts) => {
    const _18_zeros = "000000000000000000";
    const ZERO_ADDRESS = th.ZERO_ADDRESS;
=======
contract('TroveManager', async accounts => {

  const _18_zeros = '000000000000000000';
  const ZERO_ADDRESS = th.ZERO_ADDRESS;

  const [
    owner,
    alice, bob, carol, dennis, erin, flyn, graham, harriet, ida,
    defaulter_1, defaulter_2, defaulter_3, defaulter_4, whale,
    A, B, C, D, E, feeSharingCollector] = accounts;

  const multisig = accounts[999];

  let priceFeed;
  let zusdToken;
  let sortedTroves;
  let troveManager;
  let activePool;
  let stabilityPool;
  let collSurplusPool;
  let defaultPool;
  let borrowerOperations;
  let hintHelpers;
  let massetManager;
  let nueMockToken;

  let dennis_signer;

  let contracts;

  const getOpenTroveTotalDebt = async (zusdAmount) => th.getOpenTroveTotalDebt(contracts, zusdAmount);
  const getOpenTroveZUSDAmount = async (totalDebt) => th.getOpenTroveZUSDAmount(contracts, totalDebt);
  const getActualDebtFromComposite = async (compositeDebt) => th.getActualDebtFromComposite(compositeDebt, contracts);
  const getNetBorrowingAmount = async (debtWithFee) => th.getNetBorrowingAmount(contracts, debtWithFee);
  const openTrove = async (params) => th.openTrove(contracts, params);
  const openNueTrove = async (params) => th.openNueTrove(contracts, params);
  const withdrawZUSD = async (params) => th.withdrawZUSD(contracts, params);

  before(async () => {
    contracts = await deploymentHelper.deployLiquityCore();
    contracts.troveManager = await TroveManagerTester.new();
    contracts.zusdToken = await ZUSDTokenTester.new(
      contracts.troveManager.address,
      contracts.stabilityPool.address,
      contracts.borrowerOperations.address
    );
    const ZEROContracts = await deploymentHelper.deployZEROTesterContractsHardhat(multisig);

    priceFeed = contracts.priceFeedTestnet;
    zusdToken = contracts.zusdToken;
    sortedTroves = contracts.sortedTroves;
    troveManager = contracts.troveManager;
    activePool = contracts.activePool;
    stabilityPool = contracts.stabilityPool;
    defaultPool = contracts.defaultPool;
    collSurplusPool = contracts.collSurplusPool;
    borrowerOperations = contracts.borrowerOperations;
    hintHelpers = contracts.hintHelpers;

    zeroStaking = ZEROContracts.zeroStaking;
    zeroToken = ZEROContracts.zeroToken;
    communityIssuance = ZEROContracts.communityIssuance;

    await deploymentHelper.connectCoreContracts(contracts, ZEROContracts);
    await deploymentHelper.connectZEROContracts(ZEROContracts);
    await deploymentHelper.connectZEROContractsToCore(ZEROContracts, contracts);

    await zeroToken.unprotectedMint(multisig, toBN(dec(20, 24)));
    await zeroToken.unprotectedMint(owner, toBN(dec(30, 24)));
    await zeroToken.approve(communityIssuance.address, toBN(dec(30, 24)));
    // await communityIssuance.receiveZero(owner, toBN(dec(30,24)))

    contracts.massetManager = await MassetManagerTester.new();
    massetManager = contracts.massetManager;
    await borrowerOperations.setMassetManagerAddress(massetManager.address);
    const nueMockTokenAddress = await massetManager.nueMockToken();
    nueMockToken = await NueMockToken.at(nueMockTokenAddress);

    dennis_signer = (await ethers.getSigners())[4];
  });

  let revertToSnapshot;

  beforeEach(async () => {
    let snapshot = await timeMachine.takeSnapshot();
    revertToSnapshot = () => timeMachine.revertToSnapshot(snapshot['result']);
  });

  afterEach(async () => {
    await revertToSnapshot();
  });

  it('liquidate(): closes a Trove that has ICR < MCR', async () => {
    await openTrove({ ICR: toBN(dec(20, 18)), extraParams: { from: whale } });
    await openTrove({ ICR: toBN(dec(4, 18)), extraParams: { from: alice } });

    const price = await priceFeed.getPrice();
    const ICR_Before = await troveManager.getCurrentICR(alice, price);
    assert.equal(ICR_Before, dec(4, 18));

    const MCR = (await troveManager.MCR()).toString();
    assert.equal(MCR.toString(), '1100000000000000000');

    // Alice increases debt to 180 ZUSD, lowering her ICR to 1.11
    const A_ZUSDWithdrawal = await getNetBorrowingAmount(dec(130, 18));

    const targetICR = toBN('1111111111111111111');
    await withdrawZUSD({ ICR: targetICR, extraParams: { from: alice } });

    const ICR_AfterWithdrawal = await troveManager.getCurrentICR(alice, price);
    assert.isAtMost(th.getDifference(ICR_AfterWithdrawal, targetICR), 100);

    // price drops to 1ETH:100ZUSD, reducing Alice's ICR below MCR
    await priceFeed.setPrice('100000000000000000000');

    // Confirm system is not in Recovery Mode
    assert.isFalse(await th.checkRecoveryMode(contracts));

    // close Trove
    await troveManager.liquidate(alice, { from: owner });

    // check the Trove is successfully closed, and removed from sortedList
    const status = (await troveManager.Troves(alice))[3];
    assert.equal(status, 3);  // status enum 3 corresponds to "Closed by liquidation"
    const alice_Trove_isInSortedList = await sortedTroves.contains(alice);
    assert.isFalse(alice_Trove_isInSortedList);
  });

  it("liquidate(): decreases ActivePool ETH and ZUSDDebt by correct amounts", async () => {
    // --- SETUP ---
    const { collateral: A_collateral, totalDebt: A_totalDebt } = await openTrove({ ICR: toBN(dec(4, 18)), extraParams: { from: alice } });
    const { collateral: B_collateral, totalDebt: B_totalDebt } = await openTrove({ ICR: toBN(dec(21, 17)), extraParams: { from: bob } });

    // --- TEST ---

    // check ActivePool ETH and ZUSD debt before
    const activePool_ETH_Before = (await activePool.getETH()).toString();
    const activePool_RawEther_Before = (await web3.eth.getBalance(activePool.address)).toString();
    const activePool_ZUSDDebt_Before = (await activePool.getZUSDDebt()).toString();

    assert.equal(activePool_ETH_Before, A_collateral.add(B_collateral));
    assert.equal(activePool_RawEther_Before, A_collateral.add(B_collateral));
    th.assertIsApproximatelyEqual(activePool_ZUSDDebt_Before, A_totalDebt.add(B_totalDebt));

    // price drops to 1ETH:100ZUSD, reducing Bob's ICR below MCR
    await priceFeed.setPrice('100000000000000000000');
>>>>>>> d236dc0b

    const [
        owner,
        alice,
        bob,
        carol,
        dennis,
        erin,
        flyn,
        graham,
        harriet,
        ida,
        defaulter_1,
        defaulter_2,
        defaulter_3,
        defaulter_4,
        whale,
        A,
        B,
        C,
        D,
        E,
        feeSharingCollector,
    ] = accounts;

    const multisig = accounts[999];

    let priceFeed;
    let zusdToken;
    let sortedTroves;
    let troveManager;
    let activePool;
    let stabilityPool;
    let collSurplusPool;
    let defaultPool;
    let borrowerOperations;
    let hintHelpers;
    let massetManager;
    let nueMockToken;

    let dennis_signer;

    let contracts;

    const getOpenTroveTotalDebt = async (zusdAmount) =>
        th.getOpenTroveTotalDebt(contracts, zusdAmount);
    const getOpenTroveZUSDAmount = async (totalDebt) =>
        th.getOpenTroveZUSDAmount(contracts, totalDebt);
    const getActualDebtFromComposite = async (compositeDebt) =>
        th.getActualDebtFromComposite(compositeDebt, contracts);
    const getNetBorrowingAmount = async (debtWithFee) =>
        th.getNetBorrowingAmount(contracts, debtWithFee);
    const openTrove = async (params) => th.openTrove(contracts, params);
    const openNueTrove = async (params) => th.openNueTrove(contracts, params);
    const withdrawZUSD = async (params) => th.withdrawZUSD(contracts, params);

    before(async () => {
        contracts = await deploymentHelper.deployLiquityCore();
        contracts.troveManager = await TroveManagerTester.new();
        contracts.zusdToken = await ZUSDTokenTester.new(
            contracts.troveManager.address,
            contracts.stabilityPool.address,
            contracts.borrowerOperations.address
        );
        const ZEROContracts = await deploymentHelper.deployZEROTesterContractsHardhat(multisig);

        priceFeed = contracts.priceFeedTestnet;
        zusdToken = contracts.zusdToken;
        sortedTroves = contracts.sortedTroves;
        troveManager = contracts.troveManager;
        activePool = contracts.activePool;
        stabilityPool = contracts.stabilityPool;
        defaultPool = contracts.defaultPool;
        collSurplusPool = contracts.collSurplusPool;
        borrowerOperations = contracts.borrowerOperations;
        hintHelpers = contracts.hintHelpers;

        zeroStaking = ZEROContracts.zeroStaking;
        zeroToken = ZEROContracts.zeroToken;
        communityIssuance = ZEROContracts.communityIssuance;

        await deploymentHelper.connectCoreContracts(contracts, ZEROContracts);
        await deploymentHelper.connectZEROContracts(ZEROContracts);
        await deploymentHelper.connectZEROContractsToCore(ZEROContracts, contracts, owner);

        await zeroToken.unprotectedMint(multisig, toBN(dec(20, 24)));
        await zeroToken.unprotectedMint(owner, toBN(dec(30, 24)));
        await zeroToken.approve(communityIssuance.address, toBN(dec(30, 24)));
        // await communityIssuance.receiveZero(owner, toBN(dec(30,24)))

        contracts.massetManager = await MassetManagerTester.new();
        massetManager = contracts.massetManager;
        await borrowerOperations.setMassetManagerAddress(massetManager.address);
        const nueMockTokenAddress = await massetManager.nueMockToken();
        nueMockToken = await NueMockToken.at(nueMockTokenAddress);

        dennis_signer = (await ethers.getSigners())[4];
    });

    let revertToSnapshot;

    beforeEach(async () => {
        let snapshot = await timeMachine.takeSnapshot();
        revertToSnapshot = () => timeMachine.revertToSnapshot(snapshot["result"]);
    });

    afterEach(async () => {
        await revertToSnapshot();
    });

    it("liquidate(): closes a Trove that has ICR < MCR", async () => {
        await openTrove({ ICR: toBN(dec(20, 18)), extraParams: { from: whale } });
        await openTrove({ ICR: toBN(dec(4, 18)), extraParams: { from: alice } });

        const price = await priceFeed.getPrice();
        const ICR_Before = await troveManager.getCurrentICR(alice, price);
        assert.equal(ICR_Before, dec(4, 18));

        const MCR = (await troveManager.MCR()).toString();
        assert.equal(MCR.toString(), "1100000000000000000");

        // Alice increases debt to 180 ZUSD, lowering her ICR to 1.11
        const A_ZUSDWithdrawal = await getNetBorrowingAmount(dec(130, 18));

        const targetICR = toBN("1111111111111111111");
        await withdrawZUSD({ ICR: targetICR, extraParams: { from: alice } });

        const ICR_AfterWithdrawal = await troveManager.getCurrentICR(alice, price);
        assert.isAtMost(th.getDifference(ICR_AfterWithdrawal, targetICR), 100);

        // price drops to 1ETH:100ZUSD, reducing Alice's ICR below MCR
        await priceFeed.setPrice("100000000000000000000");

        // Confirm system is not in Recovery Mode
        assert.isFalse(await th.checkRecoveryMode(contracts));

        // close Trove
        await troveManager.liquidate(alice, { from: owner });

        // check the Trove is successfully closed, and removed from sortedList
        const status = (await troveManager.Troves(alice))[3];
        assert.equal(status, 3); // status enum 3 corresponds to "Closed by liquidation"
        const alice_Trove_isInSortedList = await sortedTroves.contains(alice);
        assert.isFalse(alice_Trove_isInSortedList);
    });

    it("liquidate(): decreases ActivePool ETH and ZUSDDebt by correct amounts", async () => {
        // --- SETUP ---
        const { collateral: A_collateral, totalDebt: A_totalDebt } = await openTrove({
            ICR: toBN(dec(4, 18)),
            extraParams: { from: alice },
        });
        const { collateral: B_collateral, totalDebt: B_totalDebt } = await openTrove({
            ICR: toBN(dec(21, 17)),
            extraParams: { from: bob },
        });

        // --- TEST ---

        // check ActivePool ETH and ZUSD debt before
        const activePool_ETH_Before = (await activePool.getETH()).toString();
        const activePool_RawEther_Before = (
            await web3.eth.getBalance(activePool.address)
        ).toString();
        const activePool_ZUSDDebt_Before = (await activePool.getZUSDDebt()).toString();

        assert.equal(activePool_ETH_Before, A_collateral.add(B_collateral));
        assert.equal(activePool_RawEther_Before, A_collateral.add(B_collateral));
        th.assertIsApproximatelyEqual(activePool_ZUSDDebt_Before, A_totalDebt.add(B_totalDebt));

        // price drops to 1ETH:100ZUSD, reducing Bob's ICR below MCR
        await priceFeed.setPrice("100000000000000000000");

        // Confirm system is not in Recovery Mode
        assert.isFalse(await th.checkRecoveryMode(contracts));

        /* close Bob's Trove. Should liquidate his ether and ZUSD, 
    leaving Alice’s ether and ZUSD debt in the ActivePool. */
        await troveManager.liquidate(bob, { from: owner });

        // check ActivePool ETH and ZUSD debt
        const activePool_ETH_After = (await activePool.getETH()).toString();
        const activePool_RawEther_After = (
            await web3.eth.getBalance(activePool.address)
        ).toString();
        const activePool_ZUSDDebt_After = (await activePool.getZUSDDebt()).toString();

        assert.equal(activePool_ETH_After, A_collateral);
        assert.equal(activePool_RawEther_After, A_collateral);
        th.assertIsApproximatelyEqual(activePool_ZUSDDebt_After, A_totalDebt);
    });

    it("liquidate(): increases DefaultPool ETH and ZUSD debt by correct amounts", async () => {
        // --- SETUP ---
        const { collateral: A_collateral, totalDebt: A_totalDebt } = await openTrove({
            ICR: toBN(dec(4, 18)),
            extraParams: { from: alice },
        });
        const { collateral: B_collateral, totalDebt: B_totalDebt } = await openTrove({
            ICR: toBN(dec(21, 17)),
            extraParams: { from: bob },
        });

        // --- TEST ---

        // check DefaultPool ETH and ZUSD debt before
        const defaultPool_ETH_Before = await defaultPool.getETH();
        const defaultPool_RawEther_Before = (
            await web3.eth.getBalance(defaultPool.address)
        ).toString();
        const defaultPool_ZUSDDebt_Before = (await defaultPool.getZUSDDebt()).toString();

        assert.equal(defaultPool_ETH_Before, "0");
        assert.equal(defaultPool_RawEther_Before, "0");
        assert.equal(defaultPool_ZUSDDebt_Before, "0");

        // price drops to 1ETH:100ZUSD, reducing Bob's ICR below MCR
        await priceFeed.setPrice("100000000000000000000");

        // Confirm system is not in Recovery Mode
        assert.isFalse(await th.checkRecoveryMode(contracts));

        // close Bob's Trove
        await troveManager.liquidate(bob, { from: owner });

        // check after
        const defaultPool_ETH_After = (await defaultPool.getETH()).toString();
        const defaultPool_RawEther_After = (
            await web3.eth.getBalance(defaultPool.address)
        ).toString();
        const defaultPool_ZUSDDebt_After = (await defaultPool.getZUSDDebt()).toString();

        const defaultPool_ETH = th.applyLiquidationFee(B_collateral);
        assert.equal(defaultPool_ETH_After, defaultPool_ETH);
        assert.equal(defaultPool_RawEther_After, defaultPool_ETH);
        th.assertIsApproximatelyEqual(defaultPool_ZUSDDebt_After, B_totalDebt);
    });

    it("liquidate(): removes the Trove's stake from the total stakes", async () => {
        // --- SETUP ---
        const { collateral: A_collateral, totalDebt: A_totalDebt } = await openTrove({
            ICR: toBN(dec(4, 18)),
            extraParams: { from: alice },
        });
        const { collateral: B_collateral, totalDebt: B_totalDebt } = await openTrove({
            ICR: toBN(dec(21, 17)),
            extraParams: { from: bob },
        });

        // --- TEST ---

        // check totalStakes before
        const totalStakes_Before = (await troveManager.totalStakes()).toString();
        assert.equal(totalStakes_Before, A_collateral.add(B_collateral));

        // price drops to 1ETH:100ZUSD, reducing Bob's ICR below MCR
        await priceFeed.setPrice("100000000000000000000");

        // Confirm system is not in Recovery Mode
        assert.isFalse(await th.checkRecoveryMode(contracts));

        // Close Bob's Trove
        await troveManager.liquidate(bob, { from: owner });

        // check totalStakes after
        const totalStakes_After = (await troveManager.totalStakes()).toString();
        assert.equal(totalStakes_After, A_collateral);
    });

    it("liquidate(): Removes the correct trove from the TroveOwners array, and moves the last array element to the new empty slot", async () => {
        // --- SETUP ---
        await openTrove({ ICR: toBN(dec(10, 18)), extraParams: { from: whale } });

        // Alice, Bob, Carol, Dennis, Erin open troves with consecutively decreasing collateral ratio
        await openTrove({ ICR: toBN(dec(218, 16)), extraParams: { from: alice } });
        await openTrove({ ICR: toBN(dec(216, 16)), extraParams: { from: bob } });
        await openTrove({ ICR: toBN(dec(214, 16)), extraParams: { from: carol } });
        await openTrove({ ICR: toBN(dec(212, 16)), extraParams: { from: dennis } });
        await openTrove({ ICR: toBN(dec(210, 16)), extraParams: { from: erin } });

        // At this stage, TroveOwners array should be: [W, A, B, C, D, E]

        // Drop price
        await priceFeed.setPrice(dec(100, 18));

        const arrayLength_Before = await troveManager.getTroveOwnersCount();
        assert.equal(arrayLength_Before, 6);

        // Confirm system is not in Recovery Mode
        assert.isFalse(await th.checkRecoveryMode(contracts));

        // Liquidate carol
        await troveManager.liquidate(carol);

        // Check Carol no longer has an active trove
        assert.isFalse(await sortedTroves.contains(carol));

        // Check length of array has decreased by 1
        const arrayLength_After = await troveManager.getTroveOwnersCount();
        assert.equal(arrayLength_After, 5);

        /* After Carol is removed from array, the last element (Erin's address) should have been moved to fill 
    the empty slot left by Carol, and the array length decreased by one.  The final TroveOwners array should be:
  
    [W, A, B, E, D] 

    Check all remaining troves in the array are in the correct order */
        const trove_0 = await troveManager.TroveOwners(0);
        const trove_1 = await troveManager.TroveOwners(1);
        const trove_2 = await troveManager.TroveOwners(2);
        const trove_3 = await troveManager.TroveOwners(3);
        const trove_4 = await troveManager.TroveOwners(4);

        assert.equal(trove_0, whale);
        assert.equal(trove_1, alice);
        assert.equal(trove_2, bob);
        assert.equal(trove_3, erin);
        assert.equal(trove_4, dennis);

        // Check correct indices recorded on the active trove structs
        const whale_arrayIndex = (await troveManager.Troves(whale))[4];
        const alice_arrayIndex = (await troveManager.Troves(alice))[4];
        const bob_arrayIndex = (await troveManager.Troves(bob))[4];
        const dennis_arrayIndex = (await troveManager.Troves(dennis))[4];
        const erin_arrayIndex = (await troveManager.Troves(erin))[4];

        // [W, A, B, E, D]
        assert.equal(whale_arrayIndex, 0);
        assert.equal(alice_arrayIndex, 1);
        assert.equal(bob_arrayIndex, 2);
        assert.equal(erin_arrayIndex, 3);
        assert.equal(dennis_arrayIndex, 4);
    });

    it("liquidate(): updates the snapshots of total stakes and total collateral", async () => {
        // --- SETUP ---
        const { collateral: A_collateral, totalDebt: A_totalDebt } = await openTrove({
            ICR: toBN(dec(4, 18)),
            extraParams: { from: alice },
        });
        const { collateral: B_collateral, totalDebt: B_totalDebt } = await openTrove({
            ICR: toBN(dec(21, 17)),
            extraParams: { from: bob },
        });

        // --- TEST ---

        // check snapshots before
        const totalStakesSnapshot_Before = (await troveManager.totalStakesSnapshot()).toString();
        const totalCollateralSnapshot_Before = (
            await troveManager.totalCollateralSnapshot()
        ).toString();
        assert.equal(totalStakesSnapshot_Before, "0");
        assert.equal(totalCollateralSnapshot_Before, "0");

        // price drops to 1ETH:100ZUSD, reducing Bob's ICR below MCR
        await priceFeed.setPrice("100000000000000000000");

        // Confirm system is not in Recovery Mode
        assert.isFalse(await th.checkRecoveryMode(contracts));

        // close Bob's Trove.  His ether*0.995 and ZUSD should be added to the DefaultPool.
        await troveManager.liquidate(bob, { from: owner });

        /* check snapshots after. Total stakes should be equal to the  remaining stake then the system: 
    10 ether, Alice's stake.
     
    Total collateral should be equal to Alice's collateral plus her pending ETH reward (Bob’s collaterale*0.995 ether), earned
    from the liquidation of Bob's Trove */
        const totalStakesSnapshot_After = (await troveManager.totalStakesSnapshot()).toString();
        const totalCollateralSnapshot_After = (
            await troveManager.totalCollateralSnapshot()
        ).toString();

        assert.equal(totalStakesSnapshot_After, A_collateral);
        assert.equal(
            totalCollateralSnapshot_After,
            A_collateral.add(th.applyLiquidationFee(B_collateral))
        );
    });

    it("liquidate(): updates the L_ETH and L_ZUSDDebt reward-per-unit-staked totals", async () => {
        // --- SETUP ---
        const { collateral: A_collateral, totalDebt: A_totalDebt } = await openTrove({
            ICR: toBN(dec(8, 18)),
            extraParams: { from: alice },
        });
        const { collateral: B_collateral, totalDebt: B_totalDebt } = await openTrove({
            ICR: toBN(dec(4, 18)),
            extraParams: { from: bob },
        });
        const { collateral: C_collateral, totalDebt: C_totalDebt } = await openTrove({
            ICR: toBN(dec(111, 16)),
            extraParams: { from: carol },
        });

        // --- TEST ---

        // price drops to 1ETH:100ZUSD, reducing Carols's ICR below MCR
        await priceFeed.setPrice("100000000000000000000");

        // Confirm system is not in Recovery Mode
        assert.isFalse(await th.checkRecoveryMode(contracts));

        // close Carol's Trove.
        assert.isTrue(await sortedTroves.contains(carol));
        await troveManager.liquidate(carol, { from: owner });
        assert.isFalse(await sortedTroves.contains(carol));

        // Carol's ether*0.995 and ZUSD should be added to the DefaultPool.
        const L_ETH_AfterCarolLiquidated = await troveManager.L_ETH();
        const L_ZUSDDebt_AfterCarolLiquidated = await troveManager.L_ZUSDDebt();

        const L_ETH_expected_1 = th
            .applyLiquidationFee(C_collateral)
            .mul(mv._1e18BN)
            .div(A_collateral.add(B_collateral));
        const L_ZUSDDebt_expected_1 = C_totalDebt.mul(mv._1e18BN).div(
            A_collateral.add(B_collateral)
        );
        assert.isAtMost(th.getDifference(L_ETH_AfterCarolLiquidated, L_ETH_expected_1), 100);
        assert.isAtMost(
            th.getDifference(L_ZUSDDebt_AfterCarolLiquidated, L_ZUSDDebt_expected_1),
            100
        );

        // Bob now withdraws ZUSD, bringing his ICR to 1.11
        const { increasedTotalDebt: B_increasedTotalDebt } = await withdrawZUSD({
            ICR: toBN(dec(111, 16)),
            extraParams: { from: bob },
        });

        // Confirm system is not in Recovery Mode
        assert.isFalse(await th.checkRecoveryMode(contracts));

        // price drops to 1ETH:50ZUSD, reducing Bob's ICR below MCR
        await priceFeed.setPrice(dec(50, 18));
        const price = await priceFeed.getPrice();

        // close Bob's Trove
        assert.isTrue(await sortedTroves.contains(bob));
        await troveManager.liquidate(bob, { from: owner });
        assert.isFalse(await sortedTroves.contains(bob));

        /* Alice now has all the active stake. totalStakes in the system is now 10 ether.
   
   Bob's pending collateral reward and debt reward are applied to his Trove
   before his liquidation.
   His total collateral*0.995 and debt are then added to the DefaultPool. 
   
   The system rewards-per-unit-staked should now be:
   
   L_ETH = (0.995 / 20) + (10.4975*0.995  / 10) = 1.09425125 ETH
   L_ZUSDDebt = (180 / 20) + (890 / 10) = 98 ZUSD */
        const L_ETH_AfterBobLiquidated = await troveManager.L_ETH();
        const L_ZUSDDebt_AfterBobLiquidated = await troveManager.L_ZUSDDebt();

        const L_ETH_expected_2 = L_ETH_expected_1.add(
            th
                .applyLiquidationFee(
                    B_collateral.add(B_collateral.mul(L_ETH_expected_1).div(mv._1e18BN))
                )
                .mul(mv._1e18BN)
                .div(A_collateral)
        );
        const L_ZUSDDebt_expected_2 = L_ZUSDDebt_expected_1.add(
            B_totalDebt.add(B_increasedTotalDebt)
                .add(B_collateral.mul(L_ZUSDDebt_expected_1).div(mv._1e18BN))
                .mul(mv._1e18BN)
                .div(A_collateral)
        );
        assert.isAtMost(th.getDifference(L_ETH_AfterBobLiquidated, L_ETH_expected_2), 100);
        assert.isAtMost(
            th.getDifference(L_ZUSDDebt_AfterBobLiquidated, L_ZUSDDebt_expected_2),
            100
        );
    });

    it("liquidate(): Liquidates undercollateralized trove if there are two troves in the system", async () => {
        await openTrove({
            ICR: toBN(dec(200, 18)),
            extraParams: { from: bob, value: dec(100, "ether") },
        });

        // Alice creates a single trove with 0.7 ETH and a debt of 70 ZUSD, and provides 10 ZUSD to SP
        const { collateral: A_collateral, totalDebt: A_totalDebt } = await openTrove({
            ICR: toBN(dec(2, 18)),
            extraParams: { from: alice },
        });

        // Alice proves 10 ZUSD to SP
        await stabilityPool.provideToSP(dec(10, 18), ZERO_ADDRESS, { from: alice });

        // Set ETH:USD price to 105
        await priceFeed.setPrice("105000000000000000000");
        const price = await priceFeed.getPrice();

        assert.isFalse(await th.checkRecoveryMode(contracts));

        const alice_ICR = (await troveManager.getCurrentICR(alice, price)).toString();
        assert.equal(alice_ICR, "1050000000000000000");

        const activeTrovesCount_Before = await troveManager.getTroveOwnersCount();

        assert.equal(activeTrovesCount_Before, 2);

        // Confirm system is not in Recovery Mode
        assert.isFalse(await th.checkRecoveryMode(contracts));

        // Liquidate the trove
        await troveManager.liquidate(alice, { from: owner });

        // Check Alice's trove is removed, and bob remains
        const activeTrovesCount_After = await troveManager.getTroveOwnersCount();
        assert.equal(activeTrovesCount_After, 1);

        const alice_isInSortedList = await sortedTroves.contains(alice);
        assert.isFalse(alice_isInSortedList);

        const bob_isInSortedList = await sortedTroves.contains(bob);
        assert.isTrue(bob_isInSortedList);
    });

    it("liquidate(): reverts if trove is non-existent", async () => {
        await openTrove({ ICR: toBN(dec(4, 18)), extraParams: { from: alice } });
        await openTrove({ ICR: toBN(dec(21, 17)), extraParams: { from: bob } });

        assert.equal(await troveManager.getTroveStatus(carol), 0); // check trove non-existent

        assert.isFalse(await sortedTroves.contains(carol));

        // Confirm system is not in Recovery Mode
        assert.isFalse(await th.checkRecoveryMode(contracts));

        try {
            const txCarol = await troveManager.liquidate(carol);

            assert.isFalse(txCarol.receipt.status);
        } catch (err) {
            assert.include(err.message, "revert");
            assert.include(err.message, "Trove does not exist or is closed");
        }
    });

    it("liquidate(): reverts if trove has been closed", async () => {
        await openTrove({ ICR: toBN(dec(8, 18)), extraParams: { from: alice } });
        await openTrove({ ICR: toBN(dec(4, 18)), extraParams: { from: bob } });
        await openTrove({ ICR: toBN(dec(2, 18)), extraParams: { from: carol } });

        assert.isTrue(await sortedTroves.contains(carol));

        // price drops, Carol ICR falls below MCR
        await priceFeed.setPrice(dec(100, 18));

        // Carol liquidated, and her trove is closed
        const txCarol_L1 = await troveManager.liquidate(carol);
        assert.isTrue(txCarol_L1.receipt.status);

        assert.isFalse(await sortedTroves.contains(carol));

        assert.equal(await troveManager.getTroveStatus(carol), 3); // check trove closed by liquidation

        // Confirm system is not in Recovery Mode
        assert.isFalse(await th.checkRecoveryMode(contracts));

        try {
            const txCarol_L2 = await troveManager.liquidate(carol);

            assert.isFalse(txCarol_L2.receipt.status);
        } catch (err) {
            assert.include(err.message, "revert");
            assert.include(err.message, "Trove does not exist or is closed");
        }
    });

    it("liquidate(): does nothing if trove has >= 110% ICR", async () => {
        await openTrove({ ICR: toBN(dec(3, 18)), extraParams: { from: whale } });
        await openTrove({ ICR: toBN(dec(3, 18)), extraParams: { from: bob } });

        const TCR_Before = (await th.getTCR(contracts)).toString();
        const listSize_Before = (await sortedTroves.getSize()).toString();

        const price = await priceFeed.getPrice();

        // Check Bob's ICR > 110%
        const bob_ICR = await troveManager.getCurrentICR(bob, price);
        assert.isTrue(bob_ICR.gte(mv._MCR));

        // Confirm system is not in Recovery Mode
        assert.isFalse(await th.checkRecoveryMode(contracts));

        // Attempt to liquidate bob
        await assertRevert(troveManager.liquidate(bob), "TroveManager: nothing to liquidate");

        // Check bob active, check whale active
        assert.isTrue(await sortedTroves.contains(bob));
        assert.isTrue(await sortedTroves.contains(whale));

        const TCR_After = (await th.getTCR(contracts)).toString();
        const listSize_After = (await sortedTroves.getSize()).toString();

        assert.equal(TCR_Before, TCR_After);
        assert.equal(listSize_Before, listSize_After);
    });

    it("liquidate(): Given the same price and no other trove changes, complete Pool offsets restore the TCR to its value prior to the defaulters opening troves", async () => {
        // Whale provides ZUSD to SP
        const spDeposit = toBN(dec(100, 24));
        await openTrove({
            ICR: toBN(dec(4, 18)),
            extraZUSDAmount: spDeposit,
            extraParams: { from: whale },
        });
        await stabilityPool.provideToSP(spDeposit, ZERO_ADDRESS, { from: whale });

        await openTrove({ ICR: toBN(dec(10, 18)), extraParams: { from: alice } });
        await openTrove({ ICR: toBN(dec(70, 18)), extraParams: { from: bob } });
        await openTrove({ ICR: toBN(dec(2, 18)), extraParams: { from: carol } });
        await openTrove({ ICR: toBN(dec(200, 18)), extraParams: { from: dennis } });

        const TCR_Before = (await th.getTCR(contracts)).toString();

        await openTrove({ ICR: toBN(dec(202, 16)), extraParams: { from: defaulter_1 } });
        await openTrove({ ICR: toBN(dec(190, 16)), extraParams: { from: defaulter_2 } });
        await openTrove({ ICR: toBN(dec(196, 16)), extraParams: { from: defaulter_3 } });
        await openTrove({ ICR: toBN(dec(200, 16)), extraParams: { from: defaulter_4 } });

        assert.isTrue(await sortedTroves.contains(defaulter_1));
        assert.isTrue(await sortedTroves.contains(defaulter_2));
        assert.isTrue(await sortedTroves.contains(defaulter_3));
        assert.isTrue(await sortedTroves.contains(defaulter_4));

        // Price drop
        await priceFeed.setPrice(dec(100, 18));

        // Confirm system is not in Recovery Mode
        assert.isFalse(await th.checkRecoveryMode(contracts));

        // All defaulters liquidated
        await troveManager.liquidate(defaulter_1);
        assert.isFalse(await sortedTroves.contains(defaulter_1));

        await troveManager.liquidate(defaulter_2);
        assert.isFalse(await sortedTroves.contains(defaulter_2));

        await troveManager.liquidate(defaulter_3);
        assert.isFalse(await sortedTroves.contains(defaulter_3));

        await troveManager.liquidate(defaulter_4);
        assert.isFalse(await sortedTroves.contains(defaulter_4));

        // Price bounces back
        await priceFeed.setPrice(dec(200, 18));

        const TCR_After = (await th.getTCR(contracts)).toString();
        assert.equal(TCR_Before, TCR_After);
    });

    it("liquidate(): Pool offsets increase the TCR", async () => {
        // Whale provides ZUSD to SP
        const spDeposit = toBN(dec(100, 24));
        await openTrove({
            ICR: toBN(dec(4, 18)),
            extraZUSDAmount: spDeposit,
            extraParams: { from: whale },
        });
        await stabilityPool.provideToSP(spDeposit, ZERO_ADDRESS, { from: whale });

        await openTrove({ ICR: toBN(dec(10, 18)), extraParams: { from: alice } });
        await openTrove({ ICR: toBN(dec(70, 18)), extraParams: { from: bob } });
        await openTrove({ ICR: toBN(dec(2, 18)), extraParams: { from: carol } });
        await openTrove({ ICR: toBN(dec(200, 18)), extraParams: { from: dennis } });

        await openTrove({ ICR: toBN(dec(202, 16)), extraParams: { from: defaulter_1 } });
        await openTrove({ ICR: toBN(dec(190, 16)), extraParams: { from: defaulter_2 } });
        await openTrove({ ICR: toBN(dec(196, 16)), extraParams: { from: defaulter_3 } });
        await openTrove({ ICR: toBN(dec(200, 16)), extraParams: { from: defaulter_4 } });

        assert.isTrue(await sortedTroves.contains(defaulter_1));
        assert.isTrue(await sortedTroves.contains(defaulter_2));
        assert.isTrue(await sortedTroves.contains(defaulter_3));
        assert.isTrue(await sortedTroves.contains(defaulter_4));

        await priceFeed.setPrice(dec(100, 18));

        const TCR_1 = await th.getTCR(contracts);

        // Confirm system is not in Recovery Mode
        assert.isFalse(await th.checkRecoveryMode(contracts));

        // Check TCR improves with each liquidation that is offset with Pool
        await troveManager.liquidate(defaulter_1);
        assert.isFalse(await sortedTroves.contains(defaulter_1));
        const TCR_2 = await th.getTCR(contracts);
        assert.isTrue(TCR_2.gte(TCR_1));

        await troveManager.liquidate(defaulter_2);
        assert.isFalse(await sortedTroves.contains(defaulter_2));
        const TCR_3 = await th.getTCR(contracts);
        assert.isTrue(TCR_3.gte(TCR_2));

        await troveManager.liquidate(defaulter_3);
        assert.isFalse(await sortedTroves.contains(defaulter_3));
        const TCR_4 = await th.getTCR(contracts);
        assert.isTrue(TCR_4.gte(TCR_4));

        await troveManager.liquidate(defaulter_4);
        assert.isFalse(await sortedTroves.contains(defaulter_4));
        const TCR_5 = await th.getTCR(contracts);
        assert.isTrue(TCR_5.gte(TCR_5));
    });

    it("liquidate(): a pure redistribution reduces the TCR only as a result of compensation", async () => {
        await openTrove({ ICR: toBN(dec(4, 18)), extraParams: { from: whale } });

        await openTrove({ ICR: toBN(dec(10, 18)), extraParams: { from: alice } });
        await openTrove({ ICR: toBN(dec(70, 18)), extraParams: { from: bob } });
        await openTrove({ ICR: toBN(dec(2, 18)), extraParams: { from: carol } });
        await openTrove({ ICR: toBN(dec(200, 18)), extraParams: { from: dennis } });

        await openTrove({ ICR: toBN(dec(202, 16)), extraParams: { from: defaulter_1 } });
        await openTrove({ ICR: toBN(dec(190, 16)), extraParams: { from: defaulter_2 } });
        await openTrove({ ICR: toBN(dec(196, 16)), extraParams: { from: defaulter_3 } });
        await openTrove({ ICR: toBN(dec(200, 16)), extraParams: { from: defaulter_4 } });

        assert.isTrue(await sortedTroves.contains(defaulter_1));
        assert.isTrue(await sortedTroves.contains(defaulter_2));
        assert.isTrue(await sortedTroves.contains(defaulter_3));
        assert.isTrue(await sortedTroves.contains(defaulter_4));

        await priceFeed.setPrice(dec(100, 18));
        const price = await priceFeed.getPrice();

        const TCR_0 = await th.getTCR(contracts);

        const entireSystemCollBefore = await troveManager.getEntireSystemColl();
        const entireSystemDebtBefore = await troveManager.getEntireSystemDebt();

        const expectedTCR_0 = entireSystemCollBefore.mul(price).div(entireSystemDebtBefore);

        assert.isTrue(expectedTCR_0.eq(TCR_0));

        // Confirm system is not in Recovery Mode
        assert.isFalse(await th.checkRecoveryMode(contracts));

        // Check TCR does not decrease with each liquidation
        const liquidationTx_1 = await troveManager.liquidate(defaulter_1);
        const [liquidatedDebt_1, liquidatedColl_1, gasComp_1] =
            th.getEmittedLiquidationValues(liquidationTx_1);
        assert.isFalse(await sortedTroves.contains(defaulter_1));
        const TCR_1 = await th.getTCR(contracts);

        // Expect only change to TCR to be due to the issued gas compensation
        const expectedTCR_1 = entireSystemCollBefore
            .sub(gasComp_1)
            .mul(price)
            .div(entireSystemDebtBefore);

        assert.isTrue(expectedTCR_1.eq(TCR_1));

        const liquidationTx_2 = await troveManager.liquidate(defaulter_2);
        const [liquidatedDebt_2, liquidatedColl_2, gasComp_2] =
            th.getEmittedLiquidationValues(liquidationTx_2);
        assert.isFalse(await sortedTroves.contains(defaulter_2));

        const TCR_2 = await th.getTCR(contracts);

        const expectedTCR_2 = entireSystemCollBefore
            .sub(gasComp_1)
            .sub(gasComp_2)
            .mul(price)
            .div(entireSystemDebtBefore);

        assert.isTrue(expectedTCR_2.eq(TCR_2));

        const liquidationTx_3 = await troveManager.liquidate(defaulter_3);
        const [liquidatedDebt_3, liquidatedColl_3, gasComp_3] =
            th.getEmittedLiquidationValues(liquidationTx_3);
        assert.isFalse(await sortedTroves.contains(defaulter_3));

        const TCR_3 = await th.getTCR(contracts);

        const expectedTCR_3 = entireSystemCollBefore
            .sub(gasComp_1)
            .sub(gasComp_2)
            .sub(gasComp_3)
            .mul(price)
            .div(entireSystemDebtBefore);

        assert.isTrue(expectedTCR_3.eq(TCR_3));

        const liquidationTx_4 = await troveManager.liquidate(defaulter_4);
        const [liquidatedDebt_4, liquidatedColl_4, gasComp_4] =
            th.getEmittedLiquidationValues(liquidationTx_4);
        assert.isFalse(await sortedTroves.contains(defaulter_4));

        const TCR_4 = await th.getTCR(contracts);

        const expectedTCR_4 = entireSystemCollBefore
            .sub(gasComp_1)
            .sub(gasComp_2)
            .sub(gasComp_3)
            .sub(gasComp_4)
            .mul(price)
            .div(entireSystemDebtBefore);

        assert.isTrue(expectedTCR_4.eq(TCR_4));
    });

    it("liquidate(): does not affect the SP deposit or ETH gain when called on an SP depositor's address that has no trove", async () => {
        await openTrove({ ICR: toBN(dec(10, 18)), extraParams: { from: whale } });
        const spDeposit = toBN(dec(1, 24));
        await openTrove({
            ICR: toBN(dec(3, 18)),
            extraZUSDAmount: spDeposit,
            extraParams: { from: bob },
        });
        const { C_totalDebt, C_collateral } = await openTrove({
            ICR: toBN(dec(218, 16)),
            extraZUSDAmount: toBN(dec(100, 18)),
            extraParams: { from: carol },
        });

        // Bob sends tokens to Dennis, who has no trove
        await zusdToken.transfer(dennis, spDeposit, { from: bob });

        //Dennis provides ZUSD to SP
        await stabilityPool.provideToSP(spDeposit, ZERO_ADDRESS, { from: dennis });

        // Carol gets liquidated
        await priceFeed.setPrice(dec(100, 18));
        const liquidationTX_C = await troveManager.liquidate(carol);
        const [liquidatedDebt, liquidatedColl, gasComp] =
            th.getEmittedLiquidationValues(liquidationTX_C);

        assert.isFalse(await sortedTroves.contains(carol));
        // Check Dennis' SP deposit has absorbed Carol's debt, and he has received her liquidated ETH
        const dennis_Deposit_Before = (
            await stabilityPool.getCompoundedZUSDDeposit(dennis)
        ).toString();
        const dennis_ETHGain_Before = (await stabilityPool.getDepositorETHGain(dennis)).toString();
        assert.isAtMost(
            th.getDifference(dennis_Deposit_Before, spDeposit.sub(liquidatedDebt)),
            1000000
        );
        assert.isAtMost(th.getDifference(dennis_ETHGain_Before, liquidatedColl), 1000);

        // Confirm system is not in Recovery Mode
        assert.isFalse(await th.checkRecoveryMode(contracts));

        // Attempt to liquidate Dennis
        try {
            const txDennis = await troveManager.liquidate(dennis);
            assert.isFalse(txDennis.receipt.status);
        } catch (err) {
            assert.include(err.message, "revert");
            assert.include(err.message, "Trove does not exist or is closed");
        }

        // Check Dennis' SP deposit does not change after liquidation attempt
        const dennis_Deposit_After = (
            await stabilityPool.getCompoundedZUSDDeposit(dennis)
        ).toString();
        const dennis_ETHGain_After = (await stabilityPool.getDepositorETHGain(dennis)).toString();
        assert.equal(dennis_Deposit_Before, dennis_Deposit_After);
        assert.equal(dennis_ETHGain_Before, dennis_ETHGain_After);
    });

    it("liquidate(): does not liquidate a SP depositor's trove with ICR > 110%, and does not affect their SP deposit or ETH gain", async () => {
        await openTrove({ ICR: toBN(dec(10, 18)), extraParams: { from: whale } });
        const spDeposit = toBN(dec(1, 24));
        await openTrove({
            ICR: toBN(dec(3, 18)),
            extraZUSDAmount: spDeposit,
            extraParams: { from: bob },
        });
        await openTrove({
            ICR: toBN(dec(218, 16)),
            extraZUSDAmount: toBN(dec(100, 18)),
            extraParams: { from: carol },
        });

        //Bob provides ZUSD to SP
        await stabilityPool.provideToSP(spDeposit, ZERO_ADDRESS, { from: bob });

        // Carol gets liquidated
        await priceFeed.setPrice(dec(100, 18));
        const liquidationTX_C = await troveManager.liquidate(carol);
        const [liquidatedDebt, liquidatedColl, gasComp] =
            th.getEmittedLiquidationValues(liquidationTX_C);
        assert.isFalse(await sortedTroves.contains(carol));

        // price bounces back - Bob's trove is >110% ICR again
        await priceFeed.setPrice(dec(200, 18));
        const price = await priceFeed.getPrice();
        assert.isTrue((await troveManager.getCurrentICR(bob, price)).gt(mv._MCR));

        // Check Bob' SP deposit has absorbed Carol's debt, and he has received her liquidated ETH
        const bob_Deposit_Before = (await stabilityPool.getCompoundedZUSDDeposit(bob)).toString();
        const bob_ETHGain_Before = (await stabilityPool.getDepositorETHGain(bob)).toString();
        assert.isAtMost(
            th.getDifference(bob_Deposit_Before, spDeposit.sub(liquidatedDebt)),
            1000000
        );
        assert.isAtMost(th.getDifference(bob_ETHGain_Before, liquidatedColl), 1000);

        // Confirm system is not in Recovery Mode
        assert.isFalse(await th.checkRecoveryMode(contracts));

        // Attempt to liquidate Bob
        await assertRevert(troveManager.liquidate(bob), "TroveManager: nothing to liquidate");

        // Confirm Bob's trove is still active
        assert.isTrue(await sortedTroves.contains(bob));

        // Check Bob' SP deposit does not change after liquidation attempt
        const bob_Deposit_After = (await stabilityPool.getCompoundedZUSDDeposit(bob)).toString();
        const bob_ETHGain_After = (await stabilityPool.getDepositorETHGain(bob)).toString();
        assert.equal(bob_Deposit_Before, bob_Deposit_After);
        assert.equal(bob_ETHGain_Before, bob_ETHGain_After);
    });

    it("liquidate(): liquidates a SP depositor's trove with ICR < 110%, and the liquidation correctly impacts their SP deposit and ETH gain", async () => {
        const A_spDeposit = toBN(dec(3, 24));
        const B_spDeposit = toBN(dec(1, 24));
        await openTrove({ ICR: toBN(dec(20, 18)), extraParams: { from: whale } });
        await openTrove({
            ICR: toBN(dec(8, 18)),
            extraZUSDAmount: A_spDeposit,
            extraParams: { from: alice },
        });
        const { collateral: B_collateral, totalDebt: B_debt } = await openTrove({
            ICR: toBN(dec(218, 16)),
            extraZUSDAmount: B_spDeposit,
            extraParams: { from: bob },
        });
        const { collateral: C_collateral, totalDebt: C_debt } = await openTrove({
            ICR: toBN(dec(210, 16)),
            extraZUSDAmount: toBN(dec(100, 18)),
            extraParams: { from: carol },
        });

        //Bob provides ZUSD to SP
        await stabilityPool.provideToSP(B_spDeposit, ZERO_ADDRESS, { from: bob });

        // Carol gets liquidated
        await priceFeed.setPrice(dec(100, 18));
        await troveManager.liquidate(carol);

        // Check Bob' SP deposit has absorbed Carol's debt, and he has received her liquidated ETH
        const bob_Deposit_Before = await stabilityPool.getCompoundedZUSDDeposit(bob);
        const bob_ETHGain_Before = await stabilityPool.getDepositorETHGain(bob);
        assert.isAtMost(th.getDifference(bob_Deposit_Before, B_spDeposit.sub(C_debt)), 1000000);
        assert.isAtMost(
            th.getDifference(bob_ETHGain_Before, th.applyLiquidationFee(C_collateral)),
            1000
        );

        // Alice provides ZUSD to SP
        await stabilityPool.provideToSP(A_spDeposit, ZERO_ADDRESS, { from: alice });

        // Confirm system is not in Recovery Mode
        assert.isFalse(await th.checkRecoveryMode(contracts));

        // Liquidate Bob
        await troveManager.liquidate(bob);

        // Confirm Bob's trove has been closed
        assert.isFalse(await sortedTroves.contains(bob));
        const bob_Trove_Status = (await troveManager.Troves(bob))[3].toString();
        assert.equal(bob_Trove_Status, 3); // check closed by liquidation

        /* 
       Alice's ZUSD Loss = (300 / 400) * 200 = 150 ZUSD
       Alice's ETH gain = (300 / 400) * 2*0.995 = 1.4925 ETH

       Bob's ZUSDLoss = (100 / 400) * 200 = 50 ZUSD
       Bob's ETH gain = (100 / 400) * 2*0.995 = 0.4975 ETH

     Check Bob' SP deposit has been reduced to 50 ZUSD, and his ETH gain has increased to 1.5 ETH. */
        const alice_Deposit_After = (
            await stabilityPool.getCompoundedZUSDDeposit(alice)
        ).toString();
        const alice_ETHGain_After = (await stabilityPool.getDepositorETHGain(alice)).toString();

        const totalDeposits = bob_Deposit_Before.add(A_spDeposit);

        // Note: The difference was 1000000 but it's it got a little bit bigger after changing system parameters.
        //       I'm not sure why but the difference is way deep into the decimals
        assert.isAtMost(
            th.getDifference(
                alice_Deposit_After,
                A_spDeposit.sub(B_debt.mul(A_spDeposit).div(totalDeposits))
            ),
            3000000
        );
        assert.isAtMost(
            th.getDifference(
                alice_ETHGain_After,
                th.applyLiquidationFee(B_collateral).mul(A_spDeposit).div(totalDeposits)
            ),
            3000000
        );

        const bob_Deposit_After = await stabilityPool.getCompoundedZUSDDeposit(bob);
        const bob_ETHGain_After = await stabilityPool.getDepositorETHGain(bob);

        assert.isAtMost(
            th.getDifference(
                bob_Deposit_After,
                bob_Deposit_Before.sub(B_debt.mul(bob_Deposit_Before).div(totalDeposits))
            ),
            1000000
        );
        assert.isAtMost(
            th.getDifference(
                bob_ETHGain_After,
                bob_ETHGain_Before.add(
                    th.applyLiquidationFee(B_collateral).mul(bob_Deposit_Before).div(totalDeposits)
                )
            ),
            1000000
        );
    });

    it("liquidate(): does not alter the liquidated user's token balance", async () => {
        await openTrove({ ICR: toBN(dec(10, 18)), extraParams: { from: whale } });
        const { zusdAmount: A_zusdAmount } = await openTrove({
            ICR: toBN(dec(2, 18)),
            extraZUSDAmount: toBN(dec(300, 18)),
            extraParams: { from: alice },
        });
        const { zusdAmount: B_zusdAmount } = await openTrove({
            ICR: toBN(dec(2, 18)),
            extraZUSDAmount: toBN(dec(200, 18)),
            extraParams: { from: bob },
        });
        const { zusdAmount: C_zusdAmount } = await openTrove({
            ICR: toBN(dec(2, 18)),
            extraZUSDAmount: toBN(dec(100, 18)),
            extraParams: { from: carol },
        });

        await priceFeed.setPrice(dec(100, 18));

        // Check sortedList size
        assert.equal((await sortedTroves.getSize()).toString(), "4");

        // Confirm system is not in Recovery Mode
        assert.isFalse(await th.checkRecoveryMode(contracts));

        // Liquidate A, B and C
        const activeZUSDDebt_0 = await activePool.getZUSDDebt();
        const defaultZUSDDebt_0 = await defaultPool.getZUSDDebt();

        await troveManager.liquidate(alice);
        const activeZUSDDebt_A = await activePool.getZUSDDebt();
        const defaultZUSDDebt_A = await defaultPool.getZUSDDebt();

        await troveManager.liquidate(bob);
        const activeZUSDDebt_B = await activePool.getZUSDDebt();
        const defaultZUSDDebt_B = await defaultPool.getZUSDDebt();

        await troveManager.liquidate(carol);

        // Confirm A, B, C closed
        assert.isFalse(await sortedTroves.contains(alice));
        assert.isFalse(await sortedTroves.contains(bob));
        assert.isFalse(await sortedTroves.contains(carol));

        // Check sortedList size reduced to 1
        assert.equal((await sortedTroves.getSize()).toString(), "1");

        // Confirm token balances have not changed
        assert.equal((await zusdToken.balanceOf(alice)).toString(), A_zusdAmount);
        assert.equal((await zusdToken.balanceOf(bob)).toString(), B_zusdAmount);
        assert.equal((await zusdToken.balanceOf(carol)).toString(), C_zusdAmount);
    });

    it("liquidate(): liquidates based on entire/collateral debt (including pending rewards), not raw collateral/debt", async () => {
        await openTrove({
            ICR: toBN(dec(8, 18)),
            extraZUSDAmount: toBN(dec(100, 18)),
            extraParams: { from: alice },
        });
        await openTrove({
            ICR: toBN(dec(221, 16)),
            extraZUSDAmount: toBN(dec(100, 18)),
            extraParams: { from: bob },
        });
        await openTrove({
            ICR: toBN(dec(2, 18)),
            extraZUSDAmount: toBN(dec(100, 18)),
            extraParams: { from: carol },
        });

        // Defaulter opens with 60 ZUSD, 0.6 ETH
        await openTrove({ ICR: toBN(dec(2, 18)), extraParams: { from: defaulter_1 } });

        // Price drops
        await priceFeed.setPrice(dec(100, 18));
        const price = await priceFeed.getPrice();

        const alice_ICR_Before = await troveManager.getCurrentICR(alice, price);
        const bob_ICR_Before = await troveManager.getCurrentICR(bob, price);
        const carol_ICR_Before = await troveManager.getCurrentICR(carol, price);

        /* Before liquidation: 
    Alice ICR: = (2 * 100 / 50) = 400%
    Bob ICR: (1 * 100 / 90.5) = 110.5%
    Carol ICR: (1 * 100 / 100 ) =  100%

    Therefore Alice and Bob above the MCR, Carol is below */
        assert.isTrue(alice_ICR_Before.gte(mv._MCR));
        assert.isTrue(bob_ICR_Before.gte(mv._MCR));
        assert.isTrue(carol_ICR_Before.lte(mv._MCR));

        // Confirm system is not in Recovery Mode
        assert.isFalse(await th.checkRecoveryMode(contracts));

        /* Liquidate defaulter. 30 ZUSD and 0.3 ETH is distributed between A, B and C.

    A receives (30 * 2/4) = 15 ZUSD, and (0.3*2/4) = 0.15 ETH
    B receives (30 * 1/4) = 7.5 ZUSD, and (0.3*1/4) = 0.075 ETH
    C receives (30 * 1/4) = 7.5 ZUSD, and (0.3*1/4) = 0.075 ETH
    */
        await troveManager.liquidate(defaulter_1);

        const alice_ICR_After = await troveManager.getCurrentICR(alice, price);
        const bob_ICR_After = await troveManager.getCurrentICR(bob, price);
        const carol_ICR_After = await troveManager.getCurrentICR(carol, price);

        /* After liquidation: 

    Alice ICR: (10.15 * 100 / 60) = 183.33%
    Bob ICR:(1.075 * 100 / 98) =  109.69%
    Carol ICR: (1.075 *100 /  107.5 ) = 100.0%

    Check Alice is above MCR, Bob below, Carol below. */

        assert.isTrue(alice_ICR_After.gte(mv._MCR));
        assert.isTrue(bob_ICR_After.lte(mv._MCR));
        assert.isTrue(carol_ICR_After.lte(mv._MCR));

        /* Though Bob's true ICR (including pending rewards) is below the MCR, 
    check that Bob's raw coll and debt has not changed, and that his "raw" ICR is above the MCR */
        const bob_Coll = (await troveManager.Troves(bob))[1];
        const bob_Debt = (await troveManager.Troves(bob))[0];

        const bob_rawICR = bob_Coll.mul(toBN(dec(100, 18))).div(bob_Debt);
        assert.isTrue(bob_rawICR.gte(mv._MCR));

        // Whale enters system, pulling it into Normal Mode
        await openTrove({ ICR: toBN(dec(20, 18)), extraParams: { from: whale } });
        assert.isFalse(await th.checkRecoveryMode(contracts));

        // Liquidate Alice, Bob, Carol
        await assertRevert(troveManager.liquidate(alice), "TroveManager: nothing to liquidate");
        await troveManager.liquidate(bob);
        await troveManager.liquidate(carol);

        /* Check Alice stays active, Carol gets liquidated, and Bob gets liquidated 
   (because his pending rewards bring his ICR < MCR) */
        assert.isTrue(await sortedTroves.contains(alice));
        assert.isFalse(await sortedTroves.contains(bob));
        assert.isFalse(await sortedTroves.contains(carol));

        // Check trove statuses - A active (1),  B and C liquidated (3)
        assert.equal((await troveManager.Troves(alice))[3].toString(), "1");
        assert.equal((await troveManager.Troves(bob))[3].toString(), "3");
        assert.equal((await troveManager.Troves(carol))[3].toString(), "3");
    });

    it("liquidate(): when SP > 0, triggers ZERO reward event - increases the sum G", async () => {
        await openTrove({ ICR: toBN(dec(100, 18)), extraParams: { from: whale } });

        // A, B, C open troves
        await openTrove({ ICR: toBN(dec(4, 18)), extraParams: { from: A } });
        await openTrove({ ICR: toBN(dec(2, 18)), extraParams: { from: B } });
        await openTrove({ ICR: toBN(dec(3, 18)), extraParams: { from: C } });

        await openTrove({ ICR: toBN(dec(2, 18)), extraParams: { from: defaulter_1 } });

        // B provides to SP
        await stabilityPool.provideToSP(dec(100, 18), ZERO_ADDRESS, { from: B });
        assert.equal(await stabilityPool.getTotalZUSDDeposits(), dec(100, 18));

        const G_Before = await stabilityPool.epochToScaleToG(0, 0);

        await th.fastForwardTime(timeValues.SECONDS_IN_ONE_HOUR, web3.currentProvider);

        // Price drops to 1ETH:100ZUSD, reducing defaulters to below MCR
        await priceFeed.setPrice(dec(100, 18));
        const price = await priceFeed.getPrice();
        assert.isFalse(await th.checkRecoveryMode(contracts));

        // Liquidate trove
        await troveManager.liquidate(defaulter_1);
        assert.isFalse(await sortedTroves.contains(defaulter_1));

        const G_After = await stabilityPool.epochToScaleToG(0, 0);

        // Expect G hasn't increased from the ZERO reward event triggered
        assert.isTrue(G_After.eq(G_Before));
    });

    it("liquidate(): when SP is empty, doesn't update G", async () => {
        await openTrove({ ICR: toBN(dec(100, 18)), extraParams: { from: whale } });

        // A, B, C open troves
        await openTrove({ ICR: toBN(dec(4, 18)), extraParams: { from: A } });
        await openTrove({ ICR: toBN(dec(2, 18)), extraParams: { from: B } });
        await openTrove({ ICR: toBN(dec(3, 18)), extraParams: { from: C } });

        await openTrove({ ICR: toBN(dec(2, 18)), extraParams: { from: defaulter_1 } });

        // B provides to SP
        await stabilityPool.provideToSP(dec(100, 18), ZERO_ADDRESS, { from: B });

        await th.fastForwardTime(timeValues.SECONDS_IN_ONE_HOUR, web3.currentProvider);

        // B withdraws
        await stabilityPool.withdrawFromSP(dec(100, 18), { from: B });

        // Check SP is empty
        assert.equal(await stabilityPool.getTotalZUSDDeposits(), "0");

        // Check G is zero
        const G_Before = await stabilityPool.epochToScaleToG(0, 0);
        assert.isTrue(G_Before.eq(toBN("0")));

        await th.fastForwardTime(timeValues.SECONDS_IN_ONE_HOUR, web3.currentProvider);

        // Price drops to 1ETH:100ZUSD, reducing defaulters to below MCR
        await priceFeed.setPrice(dec(100, 18));
        const price = await priceFeed.getPrice();
        assert.isFalse(await th.checkRecoveryMode(contracts));

        // liquidate trove
        await troveManager.liquidate(defaulter_1);
        assert.isFalse(await sortedTroves.contains(defaulter_1));

        const G_After = await stabilityPool.epochToScaleToG(0, 0);

        // Expect G has not changed
        assert.isTrue(G_After.eq(G_Before));
    });

    // --- liquidateTroves() ---

    it("liquidateTroves(): liquidates a Trove that a) was skipped in a previous liquidation and b) has pending rewards", async () => {
        // A, B, C, D, E open troves
        await openTrove({ ICR: toBN(dec(333, 16)), extraParams: { from: D } });
        await openTrove({ ICR: toBN(dec(333, 16)), extraParams: { from: E } });
        await openTrove({ ICR: toBN(dec(120, 16)), extraParams: { from: A } });
        await openTrove({ ICR: toBN(dec(133, 16)), extraParams: { from: B } });
        await openTrove({ ICR: toBN(dec(3, 18)), extraParams: { from: C } });

        // Price drops
        await priceFeed.setPrice(dec(175, 18));
        let price = await priceFeed.getPrice();

        // Confirm system is not in Recovery Mode
        assert.isFalse(await th.checkRecoveryMode(contracts));

        // A gets liquidated, creates pending rewards for all
        const liqTxA = await troveManager.liquidate(A);
        assert.isTrue(liqTxA.receipt.status);
        assert.isFalse(await sortedTroves.contains(A));

        // A adds 10 ZUSD to the SP, but less than C's debt
        await stabilityPool.provideToSP(dec(10, 18), ZERO_ADDRESS, { from: A });

        // Price drops
        await priceFeed.setPrice(dec(100, 18));
        price = await priceFeed.getPrice();
        // Confirm system is now in Recovery Mode
        assert.isTrue(await th.checkRecoveryMode(contracts));

        // Confirm C has ICR > TCR
        const TCR = await troveManager.getTCR(price);
        const ICR_C = await troveManager.getCurrentICR(C, price);

        assert.isTrue(ICR_C.gt(TCR));

        // Attempt to liquidate B and C, which skips C in the liquidation since it is immune
        const liqTxBC = await troveManager.liquidateTroves(2);
        assert.isTrue(liqTxBC.receipt.status);
        assert.isFalse(await sortedTroves.contains(B));
        assert.isTrue(await sortedTroves.contains(C));
        assert.isTrue(await sortedTroves.contains(D));
        assert.isTrue(await sortedTroves.contains(E));

        // // All remaining troves D and E repay a little debt, applying their pending rewards
        assert.isTrue((await sortedTroves.getSize()).eq(toBN("3")));
        await borrowerOperations.repayZUSD(dec(1, 18), D, D, { from: D });
        await borrowerOperations.repayZUSD(dec(1, 18), E, E, { from: E });

        // Check C is the only trove that has pending rewards
        assert.isTrue(await troveManager.hasPendingRewards(C));
        assert.isFalse(await troveManager.hasPendingRewards(D));
        assert.isFalse(await troveManager.hasPendingRewards(E));

        // Check C's pending coll and debt rewards are <= the coll and debt in the DefaultPool
        const pendingETH_C = await troveManager.getPendingETHReward(C);
        const pendingZUSDDebt_C = await troveManager.getPendingZUSDDebtReward(C);
        const defaultPoolETH = await defaultPool.getETH();
        const defaultPoolZUSDDebt = await defaultPool.getZUSDDebt();
        assert.isTrue(pendingETH_C.lte(defaultPoolETH));
        assert.isTrue(pendingZUSDDebt_C.lte(defaultPoolZUSDDebt));
        //Check only difference is dust
        assert.isAtMost(th.getDifference(pendingETH_C, defaultPoolETH), 1000);
        assert.isAtMost(th.getDifference(pendingZUSDDebt_C, defaultPoolZUSDDebt), 1000);

        // Confirm system is still in Recovery Mode
        assert.isTrue(await th.checkRecoveryMode(contracts));

        // D and E fill the Stability Pool, enough to completely absorb C's debt of 70
        await stabilityPool.provideToSP(dec(50, 18), ZERO_ADDRESS, { from: D });
        await stabilityPool.provideToSP(dec(50, 18), ZERO_ADDRESS, { from: E });

        await priceFeed.setPrice(dec(50, 18));

        // Try to liquidate C again. Check it succeeds and closes C's trove
        const liqTx2 = await troveManager.liquidateTroves(2);
        assert.isTrue(liqTx2.receipt.status);
        assert.isFalse(await sortedTroves.contains(C));
        assert.isFalse(await sortedTroves.contains(D));
        assert.isTrue(await sortedTroves.contains(E));
        assert.isTrue((await sortedTroves.getSize()).eq(toBN("1")));
    });

    it("liquidateTroves(): closes every Trove with ICR < MCR, when n > number of undercollateralized troves", async () => {
        // --- SETUP ---
        await openTrove({ ICR: toBN(dec(10, 18)), extraParams: { from: whale } });
        const whaleBalance = await zusdToken.balanceOf(whale);

        // create 5 Troves with varying ICRs
        await openTrove({ ICR: toBN(dec(200, 16)), extraParams: { from: alice } });
        await openTrove({ ICR: toBN(dec(190, 16)), extraParams: { from: bob } });
        await openTrove({ ICR: toBN(dec(210, 16)), extraParams: { from: carol } });
        await openTrove({ ICR: toBN(dec(195, 16)), extraParams: { from: erin } });
        await openTrove({ ICR: toBN(dec(120, 16)), extraParams: { from: flyn } });

        // G,H, I open high-ICR troves
        await openTrove({ ICR: toBN(dec(100, 18)), extraParams: { from: graham } });
        await openTrove({ ICR: toBN(dec(90, 18)), extraParams: { from: harriet } });
        await openTrove({ ICR: toBN(dec(80, 18)), extraParams: { from: ida } });

        // Whale puts some tokens in Stability Pool
        await stabilityPool.provideToSP(whaleBalance, ZERO_ADDRESS, { from: whale });

        // --- TEST ---

        // Price drops to 1ETH:100ZUSD, reducing Bob and Carol's ICR below MCR
        await priceFeed.setPrice(dec(100, 18));
        const price = await priceFeed.getPrice();

        // Confirm system is not in Recovery Mode
        assert.isFalse(await th.checkRecoveryMode(contracts));

        // Confirm troves A-E are ICR < 110%
        assert.isTrue((await troveManager.getCurrentICR(alice, price)).lte(mv._MCR));
        assert.isTrue((await troveManager.getCurrentICR(bob, price)).lte(mv._MCR));
        assert.isTrue((await troveManager.getCurrentICR(carol, price)).lte(mv._MCR));
        assert.isTrue((await troveManager.getCurrentICR(erin, price)).lte(mv._MCR));
        assert.isTrue((await troveManager.getCurrentICR(flyn, price)).lte(mv._MCR));

        // Confirm troves G, H, I are ICR > 110%
        assert.isTrue((await troveManager.getCurrentICR(graham, price)).gte(mv._MCR));
        assert.isTrue((await troveManager.getCurrentICR(harriet, price)).gte(mv._MCR));
        assert.isTrue((await troveManager.getCurrentICR(ida, price)).gte(mv._MCR));

        // Confirm Whale is ICR > 110%
        assert.isTrue((await troveManager.getCurrentICR(whale, price)).gte(mv._MCR));

        // Liquidate 5 troves
        await troveManager.liquidateTroves(5);

        // Confirm troves A-E have been removed from the system
        assert.isFalse(await sortedTroves.contains(alice));
        assert.isFalse(await sortedTroves.contains(bob));
        assert.isFalse(await sortedTroves.contains(carol));
        assert.isFalse(await sortedTroves.contains(erin));
        assert.isFalse(await sortedTroves.contains(flyn));

        // Check all troves A-E are now closed by liquidation
        assert.equal((await troveManager.Troves(alice))[3].toString(), "3");
        assert.equal((await troveManager.Troves(bob))[3].toString(), "3");
        assert.equal((await troveManager.Troves(carol))[3].toString(), "3");
        assert.equal((await troveManager.Troves(erin))[3].toString(), "3");
        assert.equal((await troveManager.Troves(flyn))[3].toString(), "3");

        // Check sorted list has been reduced to length 4
        assert.equal((await sortedTroves.getSize()).toString(), "4");
    });

    it("liquidateTroves(): liquidates  up to the requested number of undercollateralized troves", async () => {
        // --- SETUP ---
        await openTrove({ ICR: toBN(dec(10, 18)), extraParams: { from: whale } });

        // Alice, Bob, Carol, Dennis, Erin open troves with consecutively decreasing collateral ratio
        await openTrove({ ICR: toBN(dec(202, 16)), extraParams: { from: alice } });
        await openTrove({ ICR: toBN(dec(204, 16)), extraParams: { from: bob } });
        await openTrove({ ICR: toBN(dec(206, 16)), extraParams: { from: carol } });
        await openTrove({ ICR: toBN(dec(208, 16)), extraParams: { from: dennis } });
        await openTrove({ ICR: toBN(dec(210, 16)), extraParams: { from: erin } });

        // --- TEST ---

        // Price drops
        await priceFeed.setPrice(dec(100, 18));

        // Confirm system is not in Recovery Mode
        assert.isFalse(await th.checkRecoveryMode(contracts));

        await troveManager.liquidateTroves(3);

        const TroveOwnersArrayLength = await troveManager.getTroveOwnersCount();
        assert.equal(TroveOwnersArrayLength, "3");

        // Check Alice, Bob, Carol troves have been closed
        const aliceTroveStatus = (await troveManager.getTroveStatus(alice)).toString();
        const bobTroveStatus = (await troveManager.getTroveStatus(bob)).toString();
        const carolTroveStatus = (await troveManager.getTroveStatus(carol)).toString();

        assert.equal(aliceTroveStatus, "3");
        assert.equal(bobTroveStatus, "3");
        assert.equal(carolTroveStatus, "3");

        //  Check Alice, Bob, and Carol's trove are no longer in the sorted list
        const alice_isInSortedList = await sortedTroves.contains(alice);
        const bob_isInSortedList = await sortedTroves.contains(bob);
        const carol_isInSortedList = await sortedTroves.contains(carol);

        assert.isFalse(alice_isInSortedList);
        assert.isFalse(bob_isInSortedList);
        assert.isFalse(carol_isInSortedList);

        // Check Dennis, Erin still have active troves
        const dennisTroveStatus = (await troveManager.getTroveStatus(dennis)).toString();
        const erinTroveStatus = (await troveManager.getTroveStatus(erin)).toString();

        assert.equal(dennisTroveStatus, "1");
        assert.equal(erinTroveStatus, "1");

        // Check Dennis, Erin still in sorted list
        const dennis_isInSortedList = await sortedTroves.contains(dennis);
        const erin_isInSortedList = await sortedTroves.contains(erin);

        assert.isTrue(dennis_isInSortedList);
        assert.isTrue(erin_isInSortedList);
    });

    it("liquidateTroves(): does nothing if all troves have ICR > 110%", async () => {
        await openTrove({ ICR: toBN(dec(10, 18)), extraParams: { from: whale } });
        await openTrove({ ICR: toBN(dec(222, 16)), extraParams: { from: alice } });
        await openTrove({ ICR: toBN(dec(222, 16)), extraParams: { from: bob } });
        await openTrove({ ICR: toBN(dec(222, 16)), extraParams: { from: carol } });

        // Price drops, but all troves remain active at 111% ICR
        await priceFeed.setPrice(dec(100, 18));
        const price = await priceFeed.getPrice();

        assert.isTrue(await sortedTroves.contains(whale));
        assert.isTrue(await sortedTroves.contains(alice));
        assert.isTrue(await sortedTroves.contains(bob));
        assert.isTrue(await sortedTroves.contains(carol));

        const TCR_Before = (await th.getTCR(contracts)).toString();
        const listSize_Before = (await sortedTroves.getSize()).toString();

        assert.isTrue((await troveManager.getCurrentICR(whale, price)).gte(mv._MCR));
        assert.isTrue((await troveManager.getCurrentICR(alice, price)).gte(mv._MCR));
        assert.isTrue((await troveManager.getCurrentICR(bob, price)).gte(mv._MCR));
        assert.isTrue((await troveManager.getCurrentICR(carol, price)).gte(mv._MCR));

        // Confirm system is not in Recovery Mode
        assert.isFalse(await th.checkRecoveryMode(contracts));

        // Attempt liqudation sequence
        await assertRevert(troveManager.liquidateTroves(10), "TroveManager: nothing to liquidate");

        // Check all troves remain active
        assert.isTrue(await sortedTroves.contains(whale));
        assert.isTrue(await sortedTroves.contains(alice));
        assert.isTrue(await sortedTroves.contains(bob));
        assert.isTrue(await sortedTroves.contains(carol));

        const TCR_After = (await th.getTCR(contracts)).toString();
        const listSize_After = (await sortedTroves.getSize()).toString();

        assert.equal(TCR_Before, TCR_After);
        assert.equal(listSize_Before, listSize_After);
    });

    it("liquidateTroves(): liquidates based on entire/collateral debt (including pending rewards), not raw collateral/debt", async () => {
        await openTrove({ ICR: toBN(dec(400, 16)), extraParams: { from: alice } });
        await openTrove({ ICR: toBN(dec(221, 16)), extraParams: { from: bob } });
        await openTrove({ ICR: toBN(dec(200, 16)), extraParams: { from: carol } });
        await openTrove({ ICR: toBN(dec(200, 16)), extraParams: { from: defaulter_1 } });

        // Price drops
        await priceFeed.setPrice(dec(100, 18));
        const price = await priceFeed.getPrice();

        const alice_ICR_Before = await troveManager.getCurrentICR(alice, price);
        const bob_ICR_Before = await troveManager.getCurrentICR(bob, price);
        const carol_ICR_Before = await troveManager.getCurrentICR(carol, price);

        /* Before liquidation: 
    Alice ICR: = (2 * 100 / 100) = 200%
    Bob ICR: (1 * 100 / 90.5) = 110.5%
    Carol ICR: (1 * 100 / 100 ) =  100%

    Therefore Alice and Bob above the MCR, Carol is below */
        assert.isTrue(alice_ICR_Before.gte(mv._MCR));
        assert.isTrue(bob_ICR_Before.gte(mv._MCR));
        assert.isTrue(carol_ICR_Before.lte(mv._MCR));

        // Liquidate defaulter. 30 ZUSD and 0.3 ETH is distributed uniformly between A, B and C. Each receive 10 ZUSD, 0.1 ETH
        await troveManager.liquidate(defaulter_1);

        const alice_ICR_After = await troveManager.getCurrentICR(alice, price);
        const bob_ICR_After = await troveManager.getCurrentICR(bob, price);
        const carol_ICR_After = await troveManager.getCurrentICR(carol, price);

        /* After liquidation: 

    Alice ICR: (1.0995 * 100 / 60) = 183.25%
    Bob ICR:(1.0995 * 100 / 100.5) =  109.40%
    Carol ICR: (1.0995 * 100 / 110 ) 99.95%

    Check Alice is above MCR, Bob below, Carol below. */
        assert.isTrue(alice_ICR_After.gte(mv._MCR));
        assert.isTrue(bob_ICR_After.lte(mv._MCR));
        assert.isTrue(carol_ICR_After.lte(mv._MCR));

        /* Though Bob's true ICR (including pending rewards) is below the MCR, check that Bob's raw coll and debt has not changed */
        const bob_Coll = (await troveManager.Troves(bob))[1];
        const bob_Debt = (await troveManager.Troves(bob))[0];

        const bob_rawICR = bob_Coll.mul(toBN(dec(100, 18))).div(bob_Debt);
        assert.isTrue(bob_rawICR.gte(mv._MCR));

        // Whale enters system, pulling it into Normal Mode
        await openTrove({
            ICR: toBN(dec(10, 18)),
            extraZUSDAmount: dec(1, 24),
            extraParams: { from: whale },
        });

        // Confirm system is not in Recovery Mode
        assert.isFalse(await th.checkRecoveryMode(contracts));

        //liquidate A, B, C
        await troveManager.liquidateTroves(10);

        // Check A stays active, B and C get liquidated
        assert.isTrue(await sortedTroves.contains(alice));
        assert.isFalse(await sortedTroves.contains(bob));
        assert.isFalse(await sortedTroves.contains(carol));

        // check trove statuses - A active (1),  B and C closed by liquidation (3)
        assert.equal((await troveManager.Troves(alice))[3].toString(), "1");
        assert.equal((await troveManager.Troves(bob))[3].toString(), "3");
        assert.equal((await troveManager.Troves(carol))[3].toString(), "3");
    });

    it("liquidateTroves(): reverts if n = 0", async () => {
        await openTrove({ ICR: toBN(dec(20, 18)), extraParams: { from: whale } });
        await openTrove({ ICR: toBN(dec(210, 16)), extraParams: { from: alice } });
        await openTrove({ ICR: toBN(dec(218, 16)), extraParams: { from: bob } });
        await openTrove({ ICR: toBN(dec(206, 16)), extraParams: { from: carol } });

        await priceFeed.setPrice(dec(100, 18));
        const price = await priceFeed.getPrice();

        const TCR_Before = (await th.getTCR(contracts)).toString();

        // Confirm A, B, C ICRs are below 110%
        const alice_ICR = await troveManager.getCurrentICR(alice, price);
        const bob_ICR = await troveManager.getCurrentICR(bob, price);
        const carol_ICR = await troveManager.getCurrentICR(carol, price);
        assert.isTrue(alice_ICR.lte(mv._MCR));
        assert.isTrue(bob_ICR.lte(mv._MCR));
        assert.isTrue(carol_ICR.lte(mv._MCR));

        // Confirm system is not in Recovery Mode
        assert.isFalse(await th.checkRecoveryMode(contracts));

        // Liquidation with n = 0
        await assertRevert(troveManager.liquidateTroves(0), "TroveManager: nothing to liquidate");

        // Check all troves are still in the system
        assert.isTrue(await sortedTroves.contains(whale));
        assert.isTrue(await sortedTroves.contains(alice));
        assert.isTrue(await sortedTroves.contains(bob));
        assert.isTrue(await sortedTroves.contains(carol));

        const TCR_After = (await th.getTCR(contracts)).toString();

        // Check TCR has not changed after liquidation
        assert.equal(TCR_Before, TCR_After);
    });

    it("liquidateTroves():  liquidates troves with ICR < MCR", async () => {
        await openTrove({ ICR: toBN(dec(20, 18)), extraParams: { from: whale } });

        // A, B, C open troves that will remain active when price drops to 100
        await openTrove({ ICR: toBN(dec(220, 16)), extraParams: { from: alice } });
        await openTrove({ ICR: toBN(dec(230, 16)), extraParams: { from: bob } });
        await openTrove({ ICR: toBN(dec(240, 16)), extraParams: { from: carol } });

        // D, E, F open troves that will fall below MCR when price drops to 100
        await openTrove({ ICR: toBN(dec(218, 16)), extraParams: { from: dennis } });
        await openTrove({ ICR: toBN(dec(216, 16)), extraParams: { from: erin } });
        await openTrove({ ICR: toBN(dec(210, 16)), extraParams: { from: flyn } });

        // Check list size is 7
        assert.equal((await sortedTroves.getSize()).toString(), "7");

        // Price drops
        await priceFeed.setPrice(dec(100, 18));
        const price = await priceFeed.getPrice();

        const alice_ICR = await troveManager.getCurrentICR(alice, price);
        const bob_ICR = await troveManager.getCurrentICR(bob, price);
        const carol_ICR = await troveManager.getCurrentICR(carol, price);
        const dennis_ICR = await troveManager.getCurrentICR(dennis, price);
        const erin_ICR = await troveManager.getCurrentICR(erin, price);
        const flyn_ICR = await troveManager.getCurrentICR(flyn, price);

        // Check A, B, C have ICR above MCR
        assert.isTrue(alice_ICR.gte(mv._MCR));
        assert.isTrue(bob_ICR.gte(mv._MCR));
        assert.isTrue(carol_ICR.gte(mv._MCR));

        // Check D, E, F have ICR below MCR
        assert.isTrue(dennis_ICR.lte(mv._MCR));
        assert.isTrue(erin_ICR.lte(mv._MCR));
        assert.isTrue(flyn_ICR.lte(mv._MCR));

        // Confirm system is not in Recovery Mode
        assert.isFalse(await th.checkRecoveryMode(contracts));

        //Liquidate sequence
        await troveManager.liquidateTroves(10);

        // check list size reduced to 4
        assert.equal((await sortedTroves.getSize()).toString(), "4");

        // Check Whale and A, B, C remain in the system
        assert.isTrue(await sortedTroves.contains(whale));
        assert.isTrue(await sortedTroves.contains(alice));
        assert.isTrue(await sortedTroves.contains(bob));
        assert.isTrue(await sortedTroves.contains(carol));

        // Check D, E, F have been removed
        assert.isFalse(await sortedTroves.contains(dennis));
        assert.isFalse(await sortedTroves.contains(erin));
        assert.isFalse(await sortedTroves.contains(flyn));
    });

    it("liquidateTroves(): does not affect the liquidated user's token balances", async () => {
        await openTrove({ ICR: toBN(dec(20, 18)), extraParams: { from: whale } });

        // D, E, F open troves that will fall below MCR when price drops to 100
        await openTrove({ ICR: toBN(dec(218, 16)), extraParams: { from: dennis } });
        await openTrove({ ICR: toBN(dec(216, 16)), extraParams: { from: erin } });
        await openTrove({ ICR: toBN(dec(210, 16)), extraParams: { from: flyn } });

        const D_balanceBefore = await zusdToken.balanceOf(dennis);
        const E_balanceBefore = await zusdToken.balanceOf(erin);
        const F_balanceBefore = await zusdToken.balanceOf(flyn);

        // Check list size is 4
        assert.equal((await sortedTroves.getSize()).toString(), "4");

        // Price drops
        await priceFeed.setPrice(dec(100, 18));
        const price = await priceFeed.getPrice();

        // Confirm system is not in Recovery Mode
        assert.isFalse(await th.checkRecoveryMode(contracts));

        //Liquidate sequence
        await troveManager.liquidateTroves(10);

        // check list size reduced to 1
        assert.equal((await sortedTroves.getSize()).toString(), "1");

        // Check Whale remains in the system
        assert.isTrue(await sortedTroves.contains(whale));

        // Check D, E, F have been removed
        assert.isFalse(await sortedTroves.contains(dennis));
        assert.isFalse(await sortedTroves.contains(erin));
        assert.isFalse(await sortedTroves.contains(flyn));

        // Check token balances of users whose troves were liquidated, have not changed
        assert.equal((await zusdToken.balanceOf(dennis)).toString(), D_balanceBefore);
        assert.equal((await zusdToken.balanceOf(erin)).toString(), E_balanceBefore);
        assert.equal((await zusdToken.balanceOf(flyn)).toString(), F_balanceBefore);
    });

    it("liquidateTroves(): A liquidation sequence containing Pool offsets increases the TCR", async () => {
        // Whale provides 500 ZUSD to SP
        await openTrove({
            ICR: toBN(dec(100, 18)),
            extraZUSDAmount: toBN(dec(500, 18)),
            extraParams: { from: whale },
        });
        await stabilityPool.provideToSP(dec(500, 18), ZERO_ADDRESS, { from: whale });

        await openTrove({ ICR: toBN(dec(4, 18)), extraParams: { from: alice } });
        await openTrove({ ICR: toBN(dec(28, 18)), extraParams: { from: bob } });
        await openTrove({ ICR: toBN(dec(8, 18)), extraParams: { from: carol } });
        await openTrove({ ICR: toBN(dec(80, 18)), extraParams: { from: dennis } });

        await openTrove({ ICR: toBN(dec(199, 16)), extraParams: { from: defaulter_1 } });
        await openTrove({ ICR: toBN(dec(156, 16)), extraParams: { from: defaulter_2 } });
        await openTrove({ ICR: toBN(dec(183, 16)), extraParams: { from: defaulter_3 } });
        await openTrove({ ICR: toBN(dec(166, 16)), extraParams: { from: defaulter_4 } });

        assert.isTrue(await sortedTroves.contains(defaulter_1));
        assert.isTrue(await sortedTroves.contains(defaulter_2));
        assert.isTrue(await sortedTroves.contains(defaulter_3));
        assert.isTrue(await sortedTroves.contains(defaulter_4));

        assert.equal((await sortedTroves.getSize()).toString(), "9");

        // Price drops
        await priceFeed.setPrice(dec(100, 18));

        const TCR_Before = await th.getTCR(contracts);

        // Check pool has 500 ZUSD
        assert.equal((await stabilityPool.getTotalZUSDDeposits()).toString(), dec(500, 18));

        // Confirm system is not in Recovery Mode
        assert.isFalse(await th.checkRecoveryMode(contracts));

        // Liquidate troves
        await troveManager.liquidateTroves(10);

        // Check pool has been emptied by the liquidations
        assert.equal((await stabilityPool.getTotalZUSDDeposits()).toString(), "0");

        // Check all defaulters have been liquidated
        assert.isFalse(await sortedTroves.contains(defaulter_1));
        assert.isFalse(await sortedTroves.contains(defaulter_2));
        assert.isFalse(await sortedTroves.contains(defaulter_3));
        assert.isFalse(await sortedTroves.contains(defaulter_4));

        // check system sized reduced to 5 troves
        assert.equal((await sortedTroves.getSize()).toString(), "5");

        // Check that the liquidation sequence has improved the TCR
        const TCR_After = await th.getTCR(contracts);
        assert.isTrue(TCR_After.gte(TCR_Before));
    });

    it("liquidateTroves(): A liquidation sequence of pure redistributions decreases the TCR, due to gas compensation, but up to 0.5%", async () => {
        const { collateral: W_coll, totalDebt: W_debt } = await openTrove({
            ICR: toBN(dec(100, 18)),
            extraParams: { from: whale },
        });
        const { collateral: A_coll, totalDebt: A_debt } = await openTrove({
            ICR: toBN(dec(4, 18)),
            extraParams: { from: alice },
        });
        const { collateral: B_coll, totalDebt: B_debt } = await openTrove({
            ICR: toBN(dec(28, 18)),
            extraParams: { from: bob },
        });
        const { collateral: C_coll, totalDebt: C_debt } = await openTrove({
            ICR: toBN(dec(8, 18)),
            extraParams: { from: carol },
        });
        const { collateral: D_coll, totalDebt: D_debt } = await openTrove({
            ICR: toBN(dec(80, 18)),
            extraParams: { from: dennis },
        });

        const { collateral: d1_coll, totalDebt: d1_debt } = await openTrove({
            ICR: toBN(dec(199, 16)),
            extraParams: { from: defaulter_1 },
        });
        const { collateral: d2_coll, totalDebt: d2_debt } = await openTrove({
            ICR: toBN(dec(156, 16)),
            extraParams: { from: defaulter_2 },
        });
        const { collateral: d3_coll, totalDebt: d3_debt } = await openTrove({
            ICR: toBN(dec(183, 16)),
            extraParams: { from: defaulter_3 },
        });
        const { collateral: d4_coll, totalDebt: d4_debt } = await openTrove({
            ICR: toBN(dec(166, 16)),
            extraParams: { from: defaulter_4 },
        });

        const totalCollNonDefaulters = W_coll.add(A_coll).add(B_coll).add(C_coll).add(D_coll);
        const totalCollDefaulters = d1_coll.add(d2_coll).add(d3_coll).add(d4_coll);
        const totalColl = totalCollNonDefaulters.add(totalCollDefaulters);
        const totalDebt = W_debt.add(A_debt)
            .add(B_debt)
            .add(C_debt)
            .add(D_debt)
            .add(d1_debt)
            .add(d2_debt)
            .add(d3_debt)
            .add(d4_debt);

        assert.isTrue(await sortedTroves.contains(defaulter_1));
        assert.isTrue(await sortedTroves.contains(defaulter_2));
        assert.isTrue(await sortedTroves.contains(defaulter_3));
        assert.isTrue(await sortedTroves.contains(defaulter_4));

        assert.equal((await sortedTroves.getSize()).toString(), "9");

        // Price drops
        const price = toBN(dec(100, 18));
        await priceFeed.setPrice(price);

        const TCR_Before = await th.getTCR(contracts);
        assert.isAtMost(th.getDifference(TCR_Before, totalColl.mul(price).div(totalDebt)), 1000);

        // Check pool is empty before liquidation
        assert.equal((await stabilityPool.getTotalZUSDDeposits()).toString(), "0");

        // Confirm system is not in Recovery Mode
        assert.isFalse(await th.checkRecoveryMode(contracts));

        // Liquidate
        await troveManager.liquidateTroves(10);

        // Check all defaulters have been liquidated
        assert.isFalse(await sortedTroves.contains(defaulter_1));
        assert.isFalse(await sortedTroves.contains(defaulter_2));
        assert.isFalse(await sortedTroves.contains(defaulter_3));
        assert.isFalse(await sortedTroves.contains(defaulter_4));

        // check system sized reduced to 5 troves
        assert.equal((await sortedTroves.getSize()).toString(), "5");

        // Check that the liquidation sequence has reduced the TCR
        const TCR_After = await th.getTCR(contracts);
        // ((100+1+7+2+20)+(1+2+3+4)*0.995)*100/(2050+50+50+50+50+101+257+328+480)
        assert.isAtMost(
            th.getDifference(
                TCR_After,
                totalCollNonDefaulters
                    .add(th.applyLiquidationFee(totalCollDefaulters))
                    .mul(price)
                    .div(totalDebt)
            ),
            1000
        );
        assert.isTrue(TCR_Before.gte(TCR_After));
        assert.isTrue(TCR_After.gte(TCR_Before.mul(toBN(995)).div(toBN(1000))));
    });

    it("liquidateTroves(): Liquidating troves with SP deposits correctly impacts their SP deposit and ETH gain", async () => {
        // Whale provides 400 ZUSD to the SP
        const whaleDeposit = toBN(dec(40000, 18));
        await openTrove({
            ICR: toBN(dec(100, 18)),
            extraZUSDAmount: whaleDeposit,
            extraParams: { from: whale },
        });
        await stabilityPool.provideToSP(whaleDeposit, ZERO_ADDRESS, { from: whale });

        const A_deposit = toBN(dec(10000, 18));
        const B_deposit = toBN(dec(30000, 18));
        const { collateral: A_coll, totalDebt: A_debt } = await openTrove({
            ICR: toBN(dec(2, 18)),
            extraZUSDAmount: A_deposit,
            extraParams: { from: alice },
        });
        const { collateral: B_coll, totalDebt: B_debt } = await openTrove({
            ICR: toBN(dec(2, 18)),
            extraZUSDAmount: B_deposit,
            extraParams: { from: bob },
        });
        const { collateral: C_coll, totalDebt: C_debt } = await openTrove({
            ICR: toBN(dec(2, 18)),
            extraParams: { from: carol },
        });

        const liquidatedColl = A_coll.add(B_coll).add(C_coll);
        const liquidatedDebt = A_debt.add(B_debt).add(C_debt);

        // A, B provide 100, 300 to the SP
        await stabilityPool.provideToSP(A_deposit, ZERO_ADDRESS, { from: alice });
        await stabilityPool.provideToSP(B_deposit, ZERO_ADDRESS, { from: bob });

        assert.equal((await sortedTroves.getSize()).toString(), "4");

        // Price drops
        await priceFeed.setPrice(dec(100, 18));

        // Check 800 ZUSD in Pool
        const totalDeposits = whaleDeposit.add(A_deposit).add(B_deposit);
        assert.equal((await stabilityPool.getTotalZUSDDeposits()).toString(), totalDeposits);

        // Confirm system is not in Recovery Mode
        assert.isFalse(await th.checkRecoveryMode(contracts));

        // Liquidate
        await troveManager.liquidateTroves(10);

        // Check all defaulters have been liquidated
        assert.isFalse(await sortedTroves.contains(alice));
        assert.isFalse(await sortedTroves.contains(bob));
        assert.isFalse(await sortedTroves.contains(carol));

        // check system sized reduced to 1 troves
        assert.equal((await sortedTroves.getSize()).toString(), "1");

        /* Prior to liquidation, SP deposits were:
    Whale: 400 ZUSD
    Alice: 100 ZUSD
    Bob:   300 ZUSD
    Carol: 0 ZUSD

    Total ZUSD in Pool: 800 ZUSD

    Then, liquidation hits A,B,C: 

    Total liquidated debt = 150 + 350 + 150 = 650 ZUSD
    Total liquidated ETH = 1.1 + 3.1 + 1.1 = 5.3 ETH

    whale zusd loss: 650 * (400/800) = 325 zusd
    alice zusd loss:  650 *(100/800) = 81.25 zusd
    bob zusd loss: 650 * (300/800) = 243.75 zusd

    whale remaining deposit: (400 - 325) = 75 zusd
    alice remaining deposit: (100 - 81.25) = 18.75 zusd
    bob remaining deposit: (300 - 243.75) = 56.25 zusd

    whale eth gain: 5*0.995 * (400/800) = 2.4875 eth
    alice eth gain: 5*0.995 *(100/800) = 0.621875 eth
    bob eth gain: 5*0.995 * (300/800) = 1.865625 eth

    Total remaining deposits: 150 ZUSD
    Total ETH gain: 4.975 ETH */

        // Check remaining ZUSD Deposits and ETH gain, for whale and depositors whose troves were liquidated
        const whale_Deposit_After = await stabilityPool.getCompoundedZUSDDeposit(whale);
        const alice_Deposit_After = await stabilityPool.getCompoundedZUSDDeposit(alice);
        const bob_Deposit_After = await stabilityPool.getCompoundedZUSDDeposit(bob);

        const whale_ETHGain = await stabilityPool.getDepositorETHGain(whale);
        const alice_ETHGain = await stabilityPool.getDepositorETHGain(alice);
        const bob_ETHGain = await stabilityPool.getDepositorETHGain(bob);

        assert.isAtMost(
            th.getDifference(
                whale_Deposit_After,
                whaleDeposit.sub(liquidatedDebt.mul(whaleDeposit).div(totalDeposits))
            ),
            100000
        );
        assert.isAtMost(
            th.getDifference(
                alice_Deposit_After,
                A_deposit.sub(liquidatedDebt.mul(A_deposit).div(totalDeposits))
            ),
            100000
        );
        assert.isAtMost(
            th.getDifference(
                bob_Deposit_After,
                B_deposit.sub(liquidatedDebt.mul(B_deposit).div(totalDeposits))
            ),
            100000
        );

        assert.isAtMost(
            th.getDifference(
                whale_ETHGain,
                th.applyLiquidationFee(liquidatedColl).mul(whaleDeposit).div(totalDeposits)
            ),
            100000
        );
        assert.isAtMost(
            th.getDifference(
                alice_ETHGain,
                th.applyLiquidationFee(liquidatedColl).mul(A_deposit).div(totalDeposits)
            ),
            100000
        );
        assert.isAtMost(
            th.getDifference(
                bob_ETHGain,
                th.applyLiquidationFee(liquidatedColl).mul(B_deposit).div(totalDeposits)
            ),
            100000
        );

        // Check total remaining deposits and ETH gain in Stability Pool
        const total_ZUSDinSP = (await stabilityPool.getTotalZUSDDeposits()).toString();
        const total_ETHinSP = (await stabilityPool.getETH()).toString();

        assert.isAtMost(th.getDifference(total_ZUSDinSP, totalDeposits.sub(liquidatedDebt)), 1000);
        assert.isAtMost(
            th.getDifference(total_ETHinSP, th.applyLiquidationFee(liquidatedColl)),
            1000
        );
    });

    it("liquidateTroves(): when SP > 0, triggers ZERO reward event - increases the sum G", async () => {
        await openTrove({ ICR: toBN(dec(100, 18)), extraParams: { from: whale } });

        // A, B, C open troves
        await openTrove({ ICR: toBN(dec(4, 18)), extraParams: { from: A } });
        await openTrove({
            ICR: toBN(dec(3, 18)),
            extraZUSDAmount: toBN(dec(100, 18)),
            extraParams: { from: B },
        });
        await openTrove({ ICR: toBN(dec(3, 18)), extraParams: { from: C } });

        await openTrove({ ICR: toBN(dec(219, 16)), extraParams: { from: defaulter_1 } });
        await openTrove({ ICR: toBN(dec(213, 16)), extraParams: { from: defaulter_2 } });

        // B provides to SP
        await stabilityPool.provideToSP(dec(100, 18), ZERO_ADDRESS, { from: B });
        assert.equal(await stabilityPool.getTotalZUSDDeposits(), dec(100, 18));

        const G_Before = await stabilityPool.epochToScaleToG(0, 0);

        await th.fastForwardTime(timeValues.SECONDS_IN_ONE_HOUR, web3.currentProvider);

        // Price drops to 1ETH:100ZUSD, reducing defaulters to below MCR
        await priceFeed.setPrice(dec(100, 18));
        const price = await priceFeed.getPrice();
        assert.isFalse(await th.checkRecoveryMode(contracts));

        // Liquidate troves
        await troveManager.liquidateTroves(2);
        assert.isFalse(await sortedTroves.contains(defaulter_1));
        assert.isFalse(await sortedTroves.contains(defaulter_2));

        const G_After = await stabilityPool.epochToScaleToG(0, 0);

        // Expect G hasn't increased from the ZERO reward event triggered
        assert.isTrue(G_After.eq(G_Before));
    });

    it("liquidateTroves(): when SP is empty, doesn't update G", async () => {
        await openTrove({ ICR: toBN(dec(100, 18)), extraParams: { from: whale } });

        // A, B, C open troves
        await openTrove({ ICR: toBN(dec(4, 18)), extraParams: { from: A } });
        await openTrove({
            ICR: toBN(dec(3, 18)),
            extraZUSDAmount: toBN(dec(100, 18)),
            extraParams: { from: B },
        });
        await openTrove({ ICR: toBN(dec(3, 18)), extraParams: { from: C } });

        await openTrove({ ICR: toBN(dec(219, 16)), extraParams: { from: defaulter_1 } });
        await openTrove({ ICR: toBN(dec(213, 16)), extraParams: { from: defaulter_2 } });

        // B provides to SP
        await stabilityPool.provideToSP(dec(100, 18), ZERO_ADDRESS, { from: B });

        await th.fastForwardTime(timeValues.SECONDS_IN_ONE_HOUR, web3.currentProvider);

        // B withdraws
        await stabilityPool.withdrawFromSP(dec(100, 18), { from: B });

        // Check SP is empty
        assert.equal(await stabilityPool.getTotalZUSDDeposits(), "0");

        // Check G is zero
        const G_Before = await stabilityPool.epochToScaleToG(0, 0);
        assert.isTrue(G_Before.eq(toBN("0")));

        await th.fastForwardTime(timeValues.SECONDS_IN_ONE_HOUR, web3.currentProvider);

        // Price drops to 1ETH:100ZUSD, reducing defaulters to below MCR
        await priceFeed.setPrice(dec(100, 18));
        const price = await priceFeed.getPrice();
        assert.isFalse(await th.checkRecoveryMode(contracts));

        // liquidate troves
        await troveManager.liquidateTroves(2);
        assert.isFalse(await sortedTroves.contains(defaulter_1));
        assert.isFalse(await sortedTroves.contains(defaulter_2));

        const G_After = await stabilityPool.epochToScaleToG(0, 0);

        // Expect G has not changed
        assert.isTrue(G_After.eq(G_Before));
    });

    // --- batchLiquidateTroves() ---

    it("batchLiquidateTroves(): liquidates a Trove that a) was skipped in a previous liquidation and b) has pending rewards", async () => {
        // A, B, C, D, E open troves
        await openTrove({ ICR: toBN(dec(300, 16)), extraParams: { from: C } });
        await openTrove({ ICR: toBN(dec(364, 16)), extraParams: { from: D } });
        await openTrove({ ICR: toBN(dec(364, 16)), extraParams: { from: E } });
        await openTrove({ ICR: toBN(dec(120, 16)), extraParams: { from: A } });
        await openTrove({ ICR: toBN(dec(133, 16)), extraParams: { from: B } });

        // Price drops
        await priceFeed.setPrice(dec(175, 18));
        let price = await priceFeed.getPrice();

        // Confirm system is not in Recovery Mode
        assert.isFalse(await th.checkRecoveryMode(contracts));

        // A gets liquidated, creates pending rewards for all
        const liqTxA = await troveManager.liquidate(A);
        assert.isTrue(liqTxA.receipt.status);
        assert.isFalse(await sortedTroves.contains(A));

        // A adds 10 ZUSD to the SP, but less than C's debt
        await stabilityPool.provideToSP(dec(10, 18), ZERO_ADDRESS, { from: A });

        // Price drops
        await priceFeed.setPrice(dec(100, 18));
        price = await priceFeed.getPrice();
        // Confirm system is now in Recovery Mode
        assert.isTrue(await th.checkRecoveryMode(contracts));

        // Confirm C has ICR > TCR
        const TCR = await troveManager.getTCR(price);
        const ICR_C = await troveManager.getCurrentICR(C, price);

        assert.isTrue(ICR_C.gt(TCR));

        // Attempt to liquidate B and C, which skips C in the liquidation since it is immune
        const liqTxBC = await troveManager.liquidateTroves(2);
        assert.isTrue(liqTxBC.receipt.status);
        assert.isFalse(await sortedTroves.contains(B));
        assert.isTrue(await sortedTroves.contains(C));
        assert.isTrue(await sortedTroves.contains(D));
        assert.isTrue(await sortedTroves.contains(E));

        // // All remaining troves D and E repay a little debt, applying their pending rewards
        assert.isTrue((await sortedTroves.getSize()).eq(toBN("3")));
        await borrowerOperations.repayZUSD(dec(1, 18), D, D, { from: D });
        await borrowerOperations.repayZUSD(dec(1, 18), E, E, { from: E });

        // Check C is the only trove that has pending rewards
        assert.isTrue(await troveManager.hasPendingRewards(C));
        assert.isFalse(await troveManager.hasPendingRewards(D));
        assert.isFalse(await troveManager.hasPendingRewards(E));

        // Check C's pending coll and debt rewards are <= the coll and debt in the DefaultPool
        const pendingETH_C = await troveManager.getPendingETHReward(C);
        const pendingZUSDDebt_C = await troveManager.getPendingZUSDDebtReward(C);
        const defaultPoolETH = await defaultPool.getETH();
        const defaultPoolZUSDDebt = await defaultPool.getZUSDDebt();
        assert.isTrue(pendingETH_C.lte(defaultPoolETH));
        assert.isTrue(pendingZUSDDebt_C.lte(defaultPoolZUSDDebt));
        //Check only difference is dust
        assert.isAtMost(th.getDifference(pendingETH_C, defaultPoolETH), 1000);
        assert.isAtMost(th.getDifference(pendingZUSDDebt_C, defaultPoolZUSDDebt), 1000);

        // Confirm system is still in Recovery Mode
        assert.isTrue(await th.checkRecoveryMode(contracts));

        // D and E fill the Stability Pool, enough to completely absorb C's debt of 70
        await stabilityPool.provideToSP(dec(50, 18), ZERO_ADDRESS, { from: D });
        await stabilityPool.provideToSP(dec(50, 18), ZERO_ADDRESS, { from: E });

        await priceFeed.setPrice(dec(50, 18));

        // Try to liquidate C again. Check it succeeds and closes C's trove
        const liqTx2 = await troveManager.batchLiquidateTroves([C, D]);
        assert.isTrue(liqTx2.receipt.status);
        assert.isFalse(await sortedTroves.contains(C));
        assert.isFalse(await sortedTroves.contains(D));
        assert.isTrue(await sortedTroves.contains(E));
        assert.isTrue((await sortedTroves.getSize()).eq(toBN("1")));
    });

    it("batchLiquidateTroves(): closes every trove with ICR < MCR in the given array", async () => {
        // --- SETUP ---
        await openTrove({ ICR: toBN(dec(100, 18)), extraParams: { from: whale } });
        const whaleBalance = await zusdToken.balanceOf(whale);

        await openTrove({ ICR: toBN(dec(200, 16)), extraParams: { from: alice } });
        await openTrove({ ICR: toBN(dec(133, 16)), extraParams: { from: bob } });
        await openTrove({ ICR: toBN(dec(200, 16)), extraParams: { from: carol } });
        await openTrove({ ICR: toBN(dec(2000, 16)), extraParams: { from: dennis } });
        await openTrove({ ICR: toBN(dec(1800, 16)), extraParams: { from: erin } });

        // Check full sorted list size is 6
        assert.equal((await sortedTroves.getSize()).toString(), "6");

        // Whale puts some tokens in Stability Pool
        await stabilityPool.provideToSP(whaleBalance, ZERO_ADDRESS, { from: whale });

        // --- TEST ---

        // Price drops to 1ETH:100ZUSD, reducing A, B, C ICR below MCR
        await priceFeed.setPrice(dec(100, 18));
        const price = await priceFeed.getPrice();

        // Confirm system is not in Recovery Mode
        assert.isFalse(await th.checkRecoveryMode(contracts));

        // Confirm troves A-C are ICR < 110%
        assert.isTrue((await troveManager.getCurrentICR(alice, price)).lt(mv._MCR));
        assert.isTrue((await troveManager.getCurrentICR(bob, price)).lt(mv._MCR));
        assert.isTrue((await troveManager.getCurrentICR(carol, price)).lt(mv._MCR));

        // Confirm D-E are ICR > 110%
        assert.isTrue((await troveManager.getCurrentICR(dennis, price)).gte(mv._MCR));
        assert.isTrue((await troveManager.getCurrentICR(erin, price)).gte(mv._MCR));

        // Confirm Whale is ICR >= 110%
        assert.isTrue((await troveManager.getCurrentICR(whale, price)).gte(mv._MCR));

        liquidationArray = [alice, bob, carol, dennis, erin];
        await troveManager.batchLiquidateTroves(liquidationArray);

        // Confirm troves A-C have been removed from the system
        assert.isFalse(await sortedTroves.contains(alice));
        assert.isFalse(await sortedTroves.contains(bob));
        assert.isFalse(await sortedTroves.contains(carol));

        // Check all troves A-C are now closed by liquidation
        assert.equal((await troveManager.Troves(alice))[3].toString(), "3");
        assert.equal((await troveManager.Troves(bob))[3].toString(), "3");
        assert.equal((await troveManager.Troves(carol))[3].toString(), "3");

        // Check sorted list has been reduced to length 3
        assert.equal((await sortedTroves.getSize()).toString(), "3");
    });

    it("batchLiquidateTroves(): does not liquidate troves that are not in the given array", async () => {
        // --- SETUP ---
        await openTrove({ ICR: toBN(dec(100, 18)), extraParams: { from: whale } });
        const whaleBalance = await zusdToken.balanceOf(whale);

        await openTrove({ ICR: toBN(dec(200, 16)), extraParams: { from: alice } });
        await openTrove({ ICR: toBN(dec(180, 16)), extraParams: { from: bob } });
        await openTrove({ ICR: toBN(dec(200, 16)), extraParams: { from: carol } });
        await openTrove({
            ICR: toBN(dec(200, 16)),
            extraZUSDAmount: toBN(dec(500, 18)),
            extraParams: { from: dennis },
        });
        await openTrove({
            ICR: toBN(dec(200, 16)),
            extraZUSDAmount: toBN(dec(500, 18)),
            extraParams: { from: erin },
        });

        // Check full sorted list size is 6
        assert.equal((await sortedTroves.getSize()).toString(), "6");

        // Whale puts some tokens in Stability Pool
        await stabilityPool.provideToSP(whaleBalance, ZERO_ADDRESS, { from: whale });

        // --- TEST ---

        // Price drops to 1ETH:100ZUSD, reducing A, B, C ICR below MCR
        await priceFeed.setPrice(dec(100, 18));
        const price = await priceFeed.getPrice();

        // Confirm system is not in Recovery Mode
        assert.isFalse(await th.checkRecoveryMode(contracts));

        // Confirm troves A-E are ICR < 110%
        assert.isTrue((await troveManager.getCurrentICR(alice, price)).lt(mv._MCR));
        assert.isTrue((await troveManager.getCurrentICR(bob, price)).lt(mv._MCR));
        assert.isTrue((await troveManager.getCurrentICR(carol, price)).lt(mv._MCR));
        assert.isTrue((await troveManager.getCurrentICR(dennis, price)).lt(mv._MCR));
        assert.isTrue((await troveManager.getCurrentICR(erin, price)).lt(mv._MCR));

        liquidationArray = [alice, bob]; // C-E not included
        await troveManager.batchLiquidateTroves(liquidationArray);

        // Confirm troves A-B have been removed from the system
        assert.isFalse(await sortedTroves.contains(alice));
        assert.isFalse(await sortedTroves.contains(bob));

        // Check all troves A-B are now closed by liquidation
        assert.equal((await troveManager.Troves(alice))[3].toString(), "3");
        assert.equal((await troveManager.Troves(bob))[3].toString(), "3");

        // Confirm troves C-E remain in the system
        assert.isTrue(await sortedTroves.contains(carol));
        assert.isTrue(await sortedTroves.contains(dennis));
        assert.isTrue(await sortedTroves.contains(erin));

        // Check all troves C-E are still active
        assert.equal((await troveManager.Troves(carol))[3].toString(), "1");
        assert.equal((await troveManager.Troves(dennis))[3].toString(), "1");
        assert.equal((await troveManager.Troves(erin))[3].toString(), "1");

        // Check sorted list has been reduced to length 4
        assert.equal((await sortedTroves.getSize()).toString(), "4");
    });

    it("batchLiquidateTroves(): does not close troves with ICR >= MCR in the given array", async () => {
        // --- SETUP ---
        await openTrove({ ICR: toBN(dec(100, 18)), extraParams: { from: whale } });
        const whaleBalance = await zusdToken.balanceOf(whale);

        await openTrove({ ICR: toBN(dec(190, 16)), extraParams: { from: alice } });
        await openTrove({ ICR: toBN(dec(120, 16)), extraParams: { from: bob } });
        await openTrove({ ICR: toBN(dec(195, 16)), extraParams: { from: carol } });
        await openTrove({ ICR: toBN(dec(2000, 16)), extraParams: { from: dennis } });
        await openTrove({ ICR: toBN(dec(1800, 16)), extraParams: { from: erin } });

        // Check full sorted list size is 6
        assert.equal((await sortedTroves.getSize()).toString(), "6");

        // Whale puts some tokens in Stability Pool
        await stabilityPool.provideToSP(whaleBalance, ZERO_ADDRESS, { from: whale });

        // --- TEST ---

        // Price drops to 1ETH:100ZUSD, reducing A, B, C ICR below MCR
        await priceFeed.setPrice(dec(100, 18));
        const price = await priceFeed.getPrice();

        // Confirm system is not in Recovery Mode
        assert.isFalse(await th.checkRecoveryMode(contracts));

        // Confirm troves A-C are ICR < 110%
        assert.isTrue((await troveManager.getCurrentICR(alice, price)).lt(mv._MCR));
        assert.isTrue((await troveManager.getCurrentICR(bob, price)).lt(mv._MCR));
        assert.isTrue((await troveManager.getCurrentICR(carol, price)).lt(mv._MCR));

        // Confirm D-E are ICR >= 110%
        assert.isTrue((await troveManager.getCurrentICR(dennis, price)).gte(mv._MCR));
        assert.isTrue((await troveManager.getCurrentICR(erin, price)).gte(mv._MCR));

        // Confirm Whale is ICR > 110%
        assert.isTrue((await troveManager.getCurrentICR(whale, price)).gte(mv._MCR));

        liquidationArray = [alice, bob, carol, dennis, erin];
        await troveManager.batchLiquidateTroves(liquidationArray);

        // Confirm troves D-E and whale remain in the system
        assert.isTrue(await sortedTroves.contains(dennis));
        assert.isTrue(await sortedTroves.contains(erin));
        assert.isTrue(await sortedTroves.contains(whale));

        // Check all troves D-E and whale remain active
        assert.equal((await troveManager.Troves(dennis))[3].toString(), "1");
        assert.equal((await troveManager.Troves(erin))[3].toString(), "1");
        assert.isTrue(await sortedTroves.contains(whale));

        // Check sorted list has been reduced to length 3
        assert.equal((await sortedTroves.getSize()).toString(), "3");
    });

    it("batchLiquidateTroves(): reverts if array is empty", async () => {
        // --- SETUP ---
        await openTrove({ ICR: toBN(dec(100, 18)), extraParams: { from: whale } });
        const whaleBalance = await zusdToken.balanceOf(whale);

        await openTrove({ ICR: toBN(dec(190, 16)), extraParams: { from: alice } });
        await openTrove({ ICR: toBN(dec(120, 16)), extraParams: { from: bob } });
        await openTrove({ ICR: toBN(dec(195, 16)), extraParams: { from: carol } });
        await openTrove({ ICR: toBN(dec(2000, 16)), extraParams: { from: dennis } });
        await openTrove({ ICR: toBN(dec(1800, 16)), extraParams: { from: erin } });

        // Check full sorted list size is 6
        assert.equal((await sortedTroves.getSize()).toString(), "6");

        // Whale puts some tokens in Stability Pool
        await stabilityPool.provideToSP(whaleBalance, ZERO_ADDRESS, { from: whale });

        // --- TEST ---

        // Price drops to 1ETH:100ZUSD, reducing A, B, C ICR below MCR
        await priceFeed.setPrice(dec(100, 18));
        const price = await priceFeed.getPrice();

        // Confirm system is not in Recovery Mode
        assert.isFalse(await th.checkRecoveryMode(contracts));

        liquidationArray = [];
        try {
            const tx = await troveManager.batchLiquidateTroves(liquidationArray);
            assert.isFalse(tx.receipt.status);
        } catch (error) {
            assert.include(
                error.message,
                "TroveManager: Calldata address array must not be empty"
            );
        }
    });

    it("batchLiquidateTroves(): skips if trove is non-existent", async () => {
        // --- SETUP ---
        const spDeposit = toBN(dec(500000, 18));
        await openTrove({
            ICR: toBN(dec(100, 18)),
            extraZUSDAmount: spDeposit,
            extraParams: { from: whale },
        });

        const { totalDebt: A_debt } = await openTrove({
            ICR: toBN(dec(190, 16)),
            extraParams: { from: alice },
        });
        const { totalDebt: B_debt } = await openTrove({
            ICR: toBN(dec(120, 16)),
            extraParams: { from: bob },
        });
        await openTrove({ ICR: toBN(dec(2000, 16)), extraParams: { from: dennis } });
        await openTrove({ ICR: toBN(dec(1800, 16)), extraParams: { from: erin } });

        assert.equal(await troveManager.getTroveStatus(carol), 0); // check trove non-existent

        // Check full sorted list size is 6
        assert.equal((await sortedTroves.getSize()).toString(), "5");

        // Whale puts some tokens in Stability Pool
        await stabilityPool.provideToSP(spDeposit, ZERO_ADDRESS, { from: whale });

        // --- TEST ---

        // Price drops to 1ETH:100ZUSD, reducing A, B, C ICR below MCR
        await priceFeed.setPrice(dec(100, 18));
        const price = await priceFeed.getPrice();

        // Confirm system is not in Recovery Mode
        assert.isFalse(await th.checkRecoveryMode(contracts));

        // Confirm troves A-B are ICR < 110%
        assert.isTrue((await troveManager.getCurrentICR(alice, price)).lt(mv._MCR));
        assert.isTrue((await troveManager.getCurrentICR(bob, price)).lt(mv._MCR));

        // Confirm D-E are ICR > 110%
        assert.isTrue((await troveManager.getCurrentICR(dennis, price)).gte(mv._MCR));
        assert.isTrue((await troveManager.getCurrentICR(erin, price)).gte(mv._MCR));

        // Confirm Whale is ICR >= 110%
        assert.isTrue((await troveManager.getCurrentICR(whale, price)).gte(mv._MCR));

        // Liquidate - trove C in between the ones to be liquidated!
        const liquidationArray = [alice, carol, bob, dennis, erin];
        await troveManager.batchLiquidateTroves(liquidationArray);

        // Confirm troves A-B have been removed from the system
        assert.isFalse(await sortedTroves.contains(alice));
        assert.isFalse(await sortedTroves.contains(bob));

        // Check all troves A-B are now closed by liquidation
        assert.equal((await troveManager.Troves(alice))[3].toString(), "3");
        assert.equal((await troveManager.Troves(bob))[3].toString(), "3");

        // Check sorted list has been reduced to length 3
        assert.equal((await sortedTroves.getSize()).toString(), "3");

        // Confirm trove C non-existent
        assert.isFalse(await sortedTroves.contains(carol));
        assert.equal((await troveManager.Troves(carol))[3].toString(), "0");

        // Check Stability pool has only been reduced by A-B
        th.assertIsApproximatelyEqual(
            (await stabilityPool.getTotalZUSDDeposits()).toString(),
            spDeposit.sub(A_debt).sub(B_debt)
        );

        // Confirm system is not in Recovery Mode
        assert.isFalse(await th.checkRecoveryMode(contracts));
    });

    it("batchLiquidateTroves(): skips if a trove has been closed", async () => {
        // --- SETUP ---
        const spDeposit = toBN(dec(500000, 18));
        await openTrove({
            ICR: toBN(dec(100, 18)),
            extraZUSDAmount: spDeposit,
            extraParams: { from: whale },
        });

        const { totalDebt: A_debt } = await openTrove({
            ICR: toBN(dec(190, 16)),
            extraParams: { from: alice },
        });
        const { totalDebt: B_debt } = await openTrove({
            ICR: toBN(dec(120, 16)),
            extraParams: { from: bob },
        });
        await openTrove({ ICR: toBN(dec(195, 16)), extraParams: { from: carol } });
        await openTrove({ ICR: toBN(dec(2000, 16)), extraParams: { from: dennis } });
        await openTrove({ ICR: toBN(dec(1800, 16)), extraParams: { from: erin } });

        assert.isTrue(await sortedTroves.contains(carol));

        // Check full sorted list size is 6
        assert.equal((await sortedTroves.getSize()).toString(), "6");

        // Whale puts some tokens in Stability Pool
        await stabilityPool.provideToSP(spDeposit, ZERO_ADDRESS, { from: whale });

        // Whale transfers to Carol so she can close her trove
        await zusdToken.transfer(carol, dec(100, 18), { from: whale });

        // --- TEST ---

        // Price drops to 1ETH:100ZUSD, reducing A, B, C ICR below MCR
        await priceFeed.setPrice(dec(100, 18));
        const price = await priceFeed.getPrice();

        // Carol liquidated, and her trove is closed
        const txCarolClose = await borrowerOperations.closeTrove({ from: carol });
        assert.isTrue(txCarolClose.receipt.status);

        assert.isFalse(await sortedTroves.contains(carol));

        assert.equal(await troveManager.getTroveStatus(carol), 2); // check trove closed

        // Confirm system is not in Recovery Mode
        assert.isFalse(await th.checkRecoveryMode(contracts));

        // Confirm troves A-B are ICR < 110%
        assert.isTrue((await troveManager.getCurrentICR(alice, price)).lt(mv._MCR));
        assert.isTrue((await troveManager.getCurrentICR(bob, price)).lt(mv._MCR));

        // Confirm D-E are ICR > 110%
        assert.isTrue((await troveManager.getCurrentICR(dennis, price)).gte(mv._MCR));
        assert.isTrue((await troveManager.getCurrentICR(erin, price)).gte(mv._MCR));

        // Confirm Whale is ICR >= 110%
        assert.isTrue((await troveManager.getCurrentICR(whale, price)).gte(mv._MCR));

        // Liquidate - trove C in between the ones to be liquidated!
        const liquidationArray = [alice, carol, bob, dennis, erin];
        await troveManager.batchLiquidateTroves(liquidationArray);

        // Confirm troves A-B have been removed from the system
        assert.isFalse(await sortedTroves.contains(alice));
        assert.isFalse(await sortedTroves.contains(bob));

        // Check all troves A-B are now closed by liquidation
        assert.equal((await troveManager.Troves(alice))[3].toString(), "3");
        assert.equal((await troveManager.Troves(bob))[3].toString(), "3");
        // Trove C still closed by user
        assert.equal((await troveManager.Troves(carol))[3].toString(), "2");

        // Check sorted list has been reduced to length 3
        assert.equal((await sortedTroves.getSize()).toString(), "3");

        // Check Stability pool has only been reduced by A-B
        th.assertIsApproximatelyEqual(
            (await stabilityPool.getTotalZUSDDeposits()).toString(),
            spDeposit.sub(A_debt).sub(B_debt)
        );

        // Confirm system is not in Recovery Mode
        assert.isFalse(await th.checkRecoveryMode(contracts));
    });

    it("batchLiquidateTroves: when SP > 0, triggers ZERO reward event - increases the sum G", async () => {
        await openTrove({ ICR: toBN(dec(100, 18)), extraParams: { from: whale } });

        // A, B, C open troves
        await openTrove({ ICR: toBN(dec(2, 18)), extraParams: { from: A } });
        await openTrove({ ICR: toBN(dec(133, 16)), extraParams: { from: B } });
        await openTrove({ ICR: toBN(dec(167, 16)), extraParams: { from: C } });

        await openTrove({ ICR: toBN(dec(200, 16)), extraParams: { from: defaulter_1 } });
        await openTrove({ ICR: toBN(dec(200, 16)), extraParams: { from: defaulter_2 } });

        // B provides to SP
        await stabilityPool.provideToSP(dec(100, 18), ZERO_ADDRESS, { from: B });
        assert.equal(await stabilityPool.getTotalZUSDDeposits(), dec(100, 18));

        const G_Before = await stabilityPool.epochToScaleToG(0, 0);

        await th.fastForwardTime(timeValues.SECONDS_IN_ONE_HOUR, web3.currentProvider);

        // Price drops to 1ETH:100ZUSD, reducing defaulters to below MCR
        await priceFeed.setPrice(dec(100, 18));
        const price = await priceFeed.getPrice();
        assert.isFalse(await th.checkRecoveryMode(contracts));

        // Liquidate troves
        await troveManager.batchLiquidateTroves([defaulter_1, defaulter_2]);
        assert.isFalse(await sortedTroves.contains(defaulter_1));
        assert.isFalse(await sortedTroves.contains(defaulter_2));

        const G_After = await stabilityPool.epochToScaleToG(0, 0);

        // Expect G hasn't increased from the ZERO reward event triggered
        assert.isTrue(G_After.eq(G_Before));
    });

    it("batchLiquidateTroves(): when SP is empty, doesn't update G", async () => {
        await openTrove({ ICR: toBN(dec(100, 18)), extraParams: { from: whale } });

        // A, B, C open troves
        await openTrove({ ICR: toBN(dec(2, 18)), extraParams: { from: A } });
        await openTrove({ ICR: toBN(dec(133, 16)), extraParams: { from: B } });
        await openTrove({ ICR: toBN(dec(167, 16)), extraParams: { from: C } });

        await openTrove({ ICR: toBN(dec(200, 16)), extraParams: { from: defaulter_1 } });
        await openTrove({ ICR: toBN(dec(200, 16)), extraParams: { from: defaulter_2 } });

        // B provides to SP
        await stabilityPool.provideToSP(dec(100, 18), ZERO_ADDRESS, { from: B });

        await th.fastForwardTime(timeValues.SECONDS_IN_ONE_HOUR, web3.currentProvider);

        // B withdraws
        await stabilityPool.withdrawFromSP(dec(100, 18), { from: B });

        // Check SP is empty
        assert.equal(await stabilityPool.getTotalZUSDDeposits(), "0");

        // Check G is non-zero
        const G_Before = await stabilityPool.epochToScaleToG(0, 0);
        assert.isTrue(G_Before.eq(toBN("0")));

        await th.fastForwardTime(timeValues.SECONDS_IN_ONE_HOUR, web3.currentProvider);

        // Price drops to 1ETH:100ZUSD, reducing defaulters to below MCR
        await priceFeed.setPrice(dec(100, 18));
        const price = await priceFeed.getPrice();
        assert.isFalse(await th.checkRecoveryMode(contracts));

        // liquidate troves
        await troveManager.batchLiquidateTroves([defaulter_1, defaulter_2]);
        assert.isFalse(await sortedTroves.contains(defaulter_1));
        assert.isFalse(await sortedTroves.contains(defaulter_2));

        const G_After = await stabilityPool.epochToScaleToG(0, 0);

        // Expect G has not changed
        assert.isTrue(G_After.eq(G_Before));
    });

    // --- redemptions ---

    it("getRedemptionHints(): gets the address of the first Trove and the final ICR of the last Trove involved in a redemption", async () => {
        // --- SETUP ---
        const partialRedemptionAmount = toBN(dec(100, 18));
        const { collateral: A_coll, totalDebt: A_totalDebt } = await openTrove({
            ICR: toBN(dec(310, 16)),
            extraZUSDAmount: partialRedemptionAmount,
            extraParams: { from: alice },
        });
        const { netDebt: B_debt } = await openTrove({
            ICR: toBN(dec(290, 16)),
            extraParams: { from: bob },
        });
        const { netDebt: C_debt } = await openTrove({
            ICR: toBN(dec(250, 16)),
            extraParams: { from: carol },
        });
        // Dennis' Trove should be untouched by redemption, because its ICR will be < 110% after the price drop
        await openTrove({ ICR: toBN(dec(120, 16)), extraParams: { from: dennis } });

        // Drop the price
        const price = toBN(dec(100, 18));
        await priceFeed.setPrice(price);

        // --- TEST ---
        const redemptionAmount = C_debt.add(B_debt).add(partialRedemptionAmount);
        const { firstRedemptionHint, partialRedemptionHintNICR } =
            await hintHelpers.getRedemptionHints(redemptionAmount, price, 0);

        assert.equal(firstRedemptionHint, carol);
        const expectedICR = A_coll.mul(price)
            .sub(partialRedemptionAmount.mul(mv._1e18BN))
            .div(A_totalDebt.sub(partialRedemptionAmount));
        th.assertIsApproximatelyEqual(partialRedemptionHintNICR, expectedICR);
    });

    it("getRedemptionHints(): returns 0 as partialRedemptionHintNICR when reaching _maxIterations", async () => {
        // --- SETUP ---
        await openTrove({ ICR: toBN(dec(310, 16)), extraParams: { from: alice } });
        await openTrove({ ICR: toBN(dec(290, 16)), extraParams: { from: bob } });
        await openTrove({ ICR: toBN(dec(250, 16)), extraParams: { from: carol } });
        await openTrove({ ICR: toBN(dec(180, 16)), extraParams: { from: dennis } });

        const price = await priceFeed.getPrice();

        // --- TEST ---

        // Get hints for a redemption of 170 + 30 + some extra ZUSD. At least 3 iterations are needed
        // for total redemption of the given amount.
        const { partialRedemptionHintNICR } = await hintHelpers.getRedemptionHints(
            "210" + _18_zeros,
            price,
            2
        ); // limit _maxIterations to 2

        assert.equal(partialRedemptionHintNICR, "0");
    });

    it("redeemCollateralViaDLLR(): converts DLLR to ZUSD and cancels Troves debt with the lowest ICRs and sends an equivalent amount of Ether", async () => {
        // --- SETUP ---
        const { totalDebt: A_totalDebt } = await openTrove({
            ICR: toBN(dec(310, 16)),
            extraZUSDAmount: dec(10, 18),
            extraParams: { from: alice },
        });
        const { netDebt: B_netDebt } = await openTrove({
            ICR: toBN(dec(290, 16)),
            extraZUSDAmount: dec(8, 18),
            extraParams: { from: bob },
        });
        const { netDebt: C_netDebt } = await openTrove({
            ICR: toBN(dec(250, 16)),
            extraZUSDAmount: dec(10, 18),
            extraParams: { from: carol },
        });
        const partialRedemptionAmount = toBN(2);
        const redemptionAmount = C_netDebt.add(B_netDebt).add(partialRedemptionAmount);

        // start Dennis with a high ICR
        await openNueTrove({
            ICR: toBN(dec(100, 18)),
            extraZUSDAmount: redemptionAmount,
            extraParams: { from: dennis },
        });

        const dennis_NUEBalance_Before = await nueMockToken.balanceOf(dennis);
        const dennis_BTCBalance_Before = toBN(await web3.eth.getBalance(dennis));
        const dennis_ZUSDBalance_Before = await zusdToken.balanceOf(dennis);
        assert.equal(
            dennis_ZUSDBalance_Before,
            0,
            `dennis_ZUSDBalance_Before: ${dennis_ZUSDBalance_Before}`
        );

        const price = await priceFeed.getPrice();
        assert.equal(price, dec(200, 18), `price: ${price}`);

        // --- TEST ---

        // Find hints for redeeming 20 ZUSD
        const { firstRedemptionHint, partialRedemptionHintNICR } =
            await hintHelpers.getRedemptionHints(redemptionAmount, price, 0);

        // We don't need to use getApproxHint for this test, since it's not the subject of this
        // test case, and the list is very small, so the correct position is quickly found
        const { 0: upperPartialRedemptionHint, 1: lowerPartialRedemptionHint } =
            await sortedTroves.findInsertPosition(partialRedemptionHintNICR, dennis, dennis);

        // skip bootstrapping phase
        await th.fastForwardTime(timeValues.SECONDS_IN_ONE_WEEK * 2, web3.currentProvider);

        // get ERC2612 permission from alice for stability pool to spend DLLR amount
        const permission = await signERC2612Permit(
            dennis_signer,
            nueMockToken.address,
            dennis_signer.address,
            troveManager.address,
            redemptionAmount.toString()
        );

        // Dennis redeems 20 ZUSD
        // Don't pay for gas, as it makes it easier to calculate the received Ether
        const redemptionTx = await troveManager.redeemCollateralViaDLLR(
            redemptionAmount.toString(),
            firstRedemptionHint,
            upperPartialRedemptionHint,
            lowerPartialRedemptionHint,
            partialRedemptionHintNICR,
            0,
            th._100pct,
            permission,
            {
                from: dennis,
                gasPrice: 0,
            }
        );

        const BTCFee = th.getEmittedRedemptionValues(redemptionTx)[3];

        const alice_Trove_After = await troveManager.Troves(alice);
        const bob_Trove_After = await troveManager.Troves(bob);
        const carol_Trove_After = await troveManager.Troves(carol);

        const alice_debt_After = alice_Trove_After[0].toString();
        const bob_debt_After = bob_Trove_After[0].toString();
        const carol_debt_After = carol_Trove_After[0].toString();

        /* check that Dennis' redeemed 20 ZUSD has been cancelled with debt from Bobs's Trove (8) and Carol's Trove (10).
    The remaining lot (2) is sent to Alice's Trove, who had the best ICR.
    It leaves her with (3) ZUSD debt + 50 for gas compensation. */
        th.assertIsApproximatelyEqual(alice_debt_After, A_totalDebt.sub(partialRedemptionAmount));
        assert.equal(bob_debt_After, "0");
        assert.equal(carol_debt_After, "0");

        const dennis_BTCBalance_After = toBN(await web3.eth.getBalance(dennis));
        const receivedBTC = dennis_BTCBalance_After.sub(dennis_BTCBalance_Before);

        const expectedTotalBTCDrawn = redemptionAmount.div(toBN(200)); // convert redemptionAmount ZUSD to BTC, at BTC:USD price 200
        const expectedReceivedBTC = expectedTotalBTCDrawn.sub(toBN(BTCFee));

        th.assertIsApproximatelyEqual(expectedReceivedBTC, receivedBTC);

        const dennis_NUEBalance_After = await nueMockToken.balanceOf(dennis);
        assert(
            dennis_NUEBalance_Before.sub(dennis_NUEBalance_After).eq(redemptionAmount),
            `${dennis_NUEBalance_Before.sub(dennis_NUEBalance_After)} => ${redemptionAmount}`
        );

        const dennis_ZUSDBalance_After = await zusdToken.balanceOf(dennis);
        assert(
            dennis_ZUSDBalance_After.eq(dennis_ZUSDBalance_Before) &&
                dennis_ZUSDBalance_Before.eq(toBN(0)),
            `${dennis_ZUSDBalance_After} =>${dennis_ZUSDBalance_Before}`
        );
    });

    it("redeemCollateral(): cancels the provided ZUSD with debt from Troves with the lowest ICRs and sends an equivalent amount of Ether", async () => {
        // --- SETUP ---
        const { totalDebt: A_totalDebt } = await openTrove({
            ICR: toBN(dec(310, 16)),
            extraZUSDAmount: dec(10, 18),
            extraParams: { from: alice },
        });
        const { netDebt: B_netDebt } = await openTrove({
            ICR: toBN(dec(290, 16)),
            extraZUSDAmount: dec(8, 18),
            extraParams: { from: bob },
        });
        const { netDebt: C_netDebt } = await openTrove({
            ICR: toBN(dec(250, 16)),
            extraZUSDAmount: dec(10, 18),
            extraParams: { from: carol },
        });
        const partialRedemptionAmount = toBN(2);
        const redemptionAmount = C_netDebt.add(B_netDebt).add(partialRedemptionAmount);
        // start Dennis with a high ICR
        await openTrove({
            ICR: toBN(dec(100, 18)),
            extraZUSDAmount: redemptionAmount,
            extraParams: { from: dennis },
        });

        const dennis_ETHBalance_Before = toBN(await web3.eth.getBalance(dennis));

        const dennis_ZUSDBalance_Before = await zusdToken.balanceOf(dennis);

        const price = await priceFeed.getPrice();
        assert.equal(price, dec(200, 18));

        // --- TEST ---

        // Find hints for redeeming 20 ZUSD
        const { firstRedemptionHint, partialRedemptionHintNICR } =
            await hintHelpers.getRedemptionHints(redemptionAmount, price, 0);

        // We don't need to use getApproxHint for this test, since it's not the subject of this
        // test case, and the list is very small, so the correct position is quickly found
        const { 0: upperPartialRedemptionHint, 1: lowerPartialRedemptionHint } =
            await sortedTroves.findInsertPosition(partialRedemptionHintNICR, dennis, dennis);

        // skip bootstrapping phase
        await th.fastForwardTime(timeValues.SECONDS_IN_ONE_WEEK * 2, web3.currentProvider);

        // Dennis redeems 20 ZUSD
        // Don't pay for gas, as it makes it easier to calculate the received Ether
        const redemptionTx = await troveManager.redeemCollateral(
            redemptionAmount,
            firstRedemptionHint,
            upperPartialRedemptionHint,
            lowerPartialRedemptionHint,
            partialRedemptionHintNICR,
            0,
            th._100pct,
            {
                from: dennis,
                gasPrice: 0,
            }
        );

        const ETHFee = th.getEmittedRedemptionValues(redemptionTx)[3];

        const alice_Trove_After = await troveManager.Troves(alice);
        const bob_Trove_After = await troveManager.Troves(bob);
        const carol_Trove_After = await troveManager.Troves(carol);

        const alice_debt_After = alice_Trove_After[0].toString();
        const bob_debt_After = bob_Trove_After[0].toString();
        const carol_debt_After = carol_Trove_After[0].toString();

        /* check that Dennis' redeemed 20 ZUSD has been cancelled with debt from Bobs's Trove (8) and Carol's Trove (10).
    The remaining lot (2) is sent to Alice's Trove, who had the best ICR.
    It leaves her with (3) ZUSD debt + 50 for gas compensation. */
        th.assertIsApproximatelyEqual(alice_debt_After, A_totalDebt.sub(partialRedemptionAmount));
        assert.equal(bob_debt_After, "0");
        assert.equal(carol_debt_After, "0");

        const dennis_ETHBalance_After = toBN(await web3.eth.getBalance(dennis));
        const receivedETH = dennis_ETHBalance_After.sub(dennis_ETHBalance_Before);

        const expectedTotalETHDrawn = redemptionAmount.div(toBN(200)); // convert redemptionAmount ZUSD to ETH, at ETH:USD price 200
        const expectedReceivedETH = expectedTotalETHDrawn.sub(toBN(ETHFee));

        th.assertIsApproximatelyEqual(expectedReceivedETH, receivedETH);

        const dennis_ZUSDBalance_After = (await zusdToken.balanceOf(dennis)).toString();
        assert.equal(dennis_ZUSDBalance_After, dennis_ZUSDBalance_Before.sub(redemptionAmount));
    });

    it("redeemCollateral(): with invalid first hint, zero address", async () => {
        // --- SETUP ---
        const { totalDebt: A_totalDebt } = await openTrove({
            ICR: toBN(dec(310, 16)),
            extraZUSDAmount: dec(10, 18),
            extraParams: { from: alice },
        });
        const { netDebt: B_netDebt } = await openTrove({
            ICR: toBN(dec(290, 16)),
            extraZUSDAmount: dec(8, 18),
            extraParams: { from: bob },
        });
        const { netDebt: C_netDebt } = await openTrove({
            ICR: toBN(dec(250, 16)),
            extraZUSDAmount: dec(10, 18),
            extraParams: { from: carol },
        });
        const partialRedemptionAmount = toBN(2);
        const redemptionAmount = C_netDebt.add(B_netDebt).add(partialRedemptionAmount);
        // start Dennis with a high ICR
        await openTrove({
            ICR: toBN(dec(100, 18)),
            extraZUSDAmount: redemptionAmount,
            extraParams: { from: dennis },
        });

        const dennis_ETHBalance_Before = toBN(await web3.eth.getBalance(dennis));

        const dennis_ZUSDBalance_Before = await zusdToken.balanceOf(dennis);

        const price = await priceFeed.getPrice();
        assert.equal(price, dec(200, 18));

        // --- TEST ---

        // Find hints for redeeming 20 ZUSD
        const { firstRedemptionHint, partialRedemptionHintNICR } =
            await hintHelpers.getRedemptionHints(redemptionAmount, price, 0);

        // We don't need to use getApproxHint for this test, since it's not the subject of this
        // test case, and the list is very small, so the correct position is quickly found
        const { 0: upperPartialRedemptionHint, 1: lowerPartialRedemptionHint } =
            await sortedTroves.findInsertPosition(partialRedemptionHintNICR, dennis, dennis);

        // skip bootstrapping phase
        await th.fastForwardTime(timeValues.SECONDS_IN_ONE_WEEK * 2, web3.currentProvider);

        // Dennis redeems 20 ZUSD
        // Don't pay for gas, as it makes it easier to calculate the received Ether
        const redemptionTx = await troveManager.redeemCollateral(
            redemptionAmount,
            ZERO_ADDRESS, // invalid first hint
            upperPartialRedemptionHint,
            lowerPartialRedemptionHint,
            partialRedemptionHintNICR,
            0,
            th._100pct,
            {
                from: dennis,
                gasPrice: 0,
            }
        );

        const ETHFee = th.getEmittedRedemptionValues(redemptionTx)[3];

        const alice_Trove_After = await troveManager.Troves(alice);
        const bob_Trove_After = await troveManager.Troves(bob);
        const carol_Trove_After = await troveManager.Troves(carol);

        const alice_debt_After = alice_Trove_After[0].toString();
        const bob_debt_After = bob_Trove_After[0].toString();
        const carol_debt_After = carol_Trove_After[0].toString();

        /* check that Dennis' redeemed 20 ZUSD has been cancelled with debt from Bobs's Trove (8) and Carol's Trove (10).
    The remaining lot (2) is sent to Alice's Trove, who had the best ICR.
    It leaves her with (3) ZUSD debt + 50 for gas compensation. */
        th.assertIsApproximatelyEqual(alice_debt_After, A_totalDebt.sub(partialRedemptionAmount));
        assert.equal(bob_debt_After, "0");
        assert.equal(carol_debt_After, "0");

        const dennis_ETHBalance_After = toBN(await web3.eth.getBalance(dennis));
        const receivedETH = dennis_ETHBalance_After.sub(dennis_ETHBalance_Before);

        const expectedTotalETHDrawn = redemptionAmount.div(toBN(200)); // convert redemptionAmount ZUSD to ETH, at ETH:USD price 200
        const expectedReceivedETH = expectedTotalETHDrawn.sub(toBN(ETHFee));

        th.assertIsApproximatelyEqual(expectedReceivedETH, receivedETH);

        const dennis_ZUSDBalance_After = (await zusdToken.balanceOf(dennis)).toString();
        assert.equal(dennis_ZUSDBalance_After, dennis_ZUSDBalance_Before.sub(redemptionAmount));
    });

    it("redeemCollateral(): with invalid first hint, non-existent trove", async () => {
        // --- SETUP ---
        const { totalDebt: A_totalDebt } = await openTrove({
            ICR: toBN(dec(310, 16)),
            extraZUSDAmount: dec(10, 18),
            extraParams: { from: alice },
        });
        const { netDebt: B_netDebt } = await openTrove({
            ICR: toBN(dec(290, 16)),
            extraZUSDAmount: dec(8, 18),
            extraParams: { from: bob },
        });
        const { netDebt: C_netDebt } = await openTrove({
            ICR: toBN(dec(250, 16)),
            extraZUSDAmount: dec(10, 18),
            extraParams: { from: carol },
        });
        const partialRedemptionAmount = toBN(2);
        const redemptionAmount = C_netDebt.add(B_netDebt).add(partialRedemptionAmount);
        // start Dennis with a high ICR
        await openTrove({
            ICR: toBN(dec(100, 18)),
            extraZUSDAmount: redemptionAmount,
            extraParams: { from: dennis },
        });

        const dennis_ETHBalance_Before = toBN(await web3.eth.getBalance(dennis));

        const dennis_ZUSDBalance_Before = await zusdToken.balanceOf(dennis);

        const price = await priceFeed.getPrice();
        assert.equal(price, dec(200, 18));

        // --- TEST ---

        // Find hints for redeeming 20 ZUSD
        const { firstRedemptionHint, partialRedemptionHintNICR } =
            await hintHelpers.getRedemptionHints(redemptionAmount, price, 0);

        // We don't need to use getApproxHint for this test, since it's not the subject of this
        // test case, and the list is very small, so the correct position is quickly found
        const { 0: upperPartialRedemptionHint, 1: lowerPartialRedemptionHint } =
            await sortedTroves.findInsertPosition(partialRedemptionHintNICR, dennis, dennis);

        // skip bootstrapping phase
        await th.fastForwardTime(timeValues.SECONDS_IN_ONE_WEEK * 2, web3.currentProvider);

        // Dennis redeems 20 ZUSD
        // Don't pay for gas, as it makes it easier to calculate the received Ether
        const redemptionTx = await troveManager.redeemCollateral(
            redemptionAmount,
            erin, // invalid first hint, it doesn’t have a trove
            upperPartialRedemptionHint,
            lowerPartialRedemptionHint,
            partialRedemptionHintNICR,
            0,
            th._100pct,
            {
                from: dennis,
                gasPrice: 0,
            }
        );

        const ETHFee = th.getEmittedRedemptionValues(redemptionTx)[3];

        const alice_Trove_After = await troveManager.Troves(alice);
        const bob_Trove_After = await troveManager.Troves(bob);
        const carol_Trove_After = await troveManager.Troves(carol);

        const alice_debt_After = alice_Trove_After[0].toString();
        const bob_debt_After = bob_Trove_After[0].toString();
        const carol_debt_After = carol_Trove_After[0].toString();

        /* check that Dennis' redeemed 20 ZUSD has been cancelled with debt from Bobs's Trove (8) and Carol's Trove (10).
    The remaining lot (2) is sent to Alice's Trove, who had the best ICR.
    It leaves her with (3) ZUSD debt + 50 for gas compensation. */
        th.assertIsApproximatelyEqual(alice_debt_After, A_totalDebt.sub(partialRedemptionAmount));
        assert.equal(bob_debt_After, "0");
        assert.equal(carol_debt_After, "0");

        const dennis_ETHBalance_After = toBN(await web3.eth.getBalance(dennis));
        const receivedETH = dennis_ETHBalance_After.sub(dennis_ETHBalance_Before);

        const expectedTotalETHDrawn = redemptionAmount.div(toBN(200)); // convert redemptionAmount ZUSD to ETH, at ETH:USD price 200
        const expectedReceivedETH = expectedTotalETHDrawn.sub(toBN(ETHFee));

        th.assertIsApproximatelyEqual(expectedReceivedETH, receivedETH);

        const dennis_ZUSDBalance_After = (await zusdToken.balanceOf(dennis)).toString();
        assert.equal(dennis_ZUSDBalance_After, dennis_ZUSDBalance_Before.sub(redemptionAmount));
    });

    it("redeemCollateral(): with invalid first hint, trove below MCR", async () => {
        // --- SETUP ---
        const { totalDebt: A_totalDebt } = await openTrove({
            ICR: toBN(dec(310, 16)),
            extraZUSDAmount: dec(10, 18),
            extraParams: { from: alice },
        });
        const { netDebt: B_netDebt } = await openTrove({
            ICR: toBN(dec(290, 16)),
            extraZUSDAmount: dec(8, 18),
            extraParams: { from: bob },
        });
        const { netDebt: C_netDebt } = await openTrove({
            ICR: toBN(dec(250, 16)),
            extraZUSDAmount: dec(10, 18),
            extraParams: { from: carol },
        });
        const partialRedemptionAmount = toBN(2);
        const redemptionAmount = C_netDebt.add(B_netDebt).add(partialRedemptionAmount);
        // start Dennis with a high ICR
        await openTrove({
            ICR: toBN(dec(100, 18)),
            extraZUSDAmount: redemptionAmount,
            extraParams: { from: dennis },
        });

        const dennis_ETHBalance_Before = toBN(await web3.eth.getBalance(dennis));

        const dennis_ZUSDBalance_Before = await zusdToken.balanceOf(dennis);

        const price = await priceFeed.getPrice();
        assert.equal(price, dec(200, 18));

        // Increase price to start Erin, and decrease it again so its ICR is under MCR
        await priceFeed.setPrice(price.mul(toBN(2)));
        await openTrove({ ICR: toBN(dec(2, 18)), extraParams: { from: erin } });
        await priceFeed.setPrice(price);

        // --- TEST ---

        // Find hints for redeeming 20 ZUSD
        const { firstRedemptionHint, partialRedemptionHintNICR } =
            await hintHelpers.getRedemptionHints(redemptionAmount, price, 0);

        // We don't need to use getApproxHint for this test, since it's not the subject of this
        // test case, and the list is very small, so the correct position is quickly found
        const { 0: upperPartialRedemptionHint, 1: lowerPartialRedemptionHint } =
            await sortedTroves.findInsertPosition(partialRedemptionHintNICR, dennis, dennis);

        // skip bootstrapping phase
        await th.fastForwardTime(timeValues.SECONDS_IN_ONE_WEEK * 2, web3.currentProvider);

        // Dennis redeems 20 ZUSD
        // Don't pay for gas, as it makes it easier to calculate the received Ether
        const redemptionTx = await troveManager.redeemCollateral(
            redemptionAmount,
            erin, // invalid trove, below MCR
            upperPartialRedemptionHint,
            lowerPartialRedemptionHint,
            partialRedemptionHintNICR,
            0,
            th._100pct,
            {
                from: dennis,
                gasPrice: 0,
            }
        );

        const ETHFee = th.getEmittedRedemptionValues(redemptionTx)[3];

        const alice_Trove_After = await troveManager.Troves(alice);
        const bob_Trove_After = await troveManager.Troves(bob);
        const carol_Trove_After = await troveManager.Troves(carol);

        const alice_debt_After = alice_Trove_After[0].toString();
        const bob_debt_After = bob_Trove_After[0].toString();
        const carol_debt_After = carol_Trove_After[0].toString();

        /* check that Dennis' redeemed 20 ZUSD has been cancelled with debt from Bobs's Trove (8) and Carol's Trove (10).
    The remaining lot (2) is sent to Alice's Trove, who had the best ICR.
    It leaves her with (3) ZUSD debt + 50 for gas compensation. */
        th.assertIsApproximatelyEqual(alice_debt_After, A_totalDebt.sub(partialRedemptionAmount));
        assert.equal(bob_debt_After, "0");
        assert.equal(carol_debt_After, "0");

        const dennis_ETHBalance_After = toBN(await web3.eth.getBalance(dennis));
        const receivedETH = dennis_ETHBalance_After.sub(dennis_ETHBalance_Before);

        const expectedTotalETHDrawn = redemptionAmount.div(toBN(200)); // convert redemptionAmount ZUSD to ETH, at ETH:USD price 200
        const expectedReceivedETH = expectedTotalETHDrawn.sub(toBN(ETHFee));

        th.assertIsApproximatelyEqual(expectedReceivedETH, receivedETH);

        const dennis_ZUSDBalance_After = (await zusdToken.balanceOf(dennis)).toString();
        assert.equal(dennis_ZUSDBalance_After, dennis_ZUSDBalance_Before.sub(redemptionAmount));
    });

    it("redeemCollateral(): ends the redemption sequence when the token redemption request has been filled", async () => {
        // --- SETUP ---
        await openTrove({ ICR: toBN(dec(100, 18)), extraParams: { from: whale } });

        // Alice, Bob, Carol, Dennis, Erin open troves
        const { netDebt: A_debt } = await openTrove({
            ICR: toBN(dec(290, 16)),
            extraZUSDAmount: dec(20, 18),
            extraParams: { from: alice },
        });
        const { netDebt: B_debt } = await openTrove({
            ICR: toBN(dec(290, 16)),
            extraZUSDAmount: dec(20, 18),
            extraParams: { from: bob },
        });
        const { netDebt: C_debt } = await openTrove({
            ICR: toBN(dec(290, 16)),
            extraZUSDAmount: dec(20, 18),
            extraParams: { from: carol },
        });
        const redemptionAmount = A_debt.add(B_debt).add(C_debt);
        const { totalDebt: D_totalDebt, collateral: D_coll } = await openTrove({
            ICR: toBN(dec(300, 16)),
            extraZUSDAmount: dec(10, 18),
            extraParams: { from: dennis },
        });
        const { totalDebt: E_totalDebt, collateral: E_coll } = await openTrove({
            ICR: toBN(dec(300, 16)),
            extraZUSDAmount: dec(10, 18),
            extraParams: { from: erin },
        });

        // --- TEST ---

        // open trove from redeemer.  Redeemer has highest ICR (100ETH, 100 ZUSD), 20000%
        const { zusdAmount: F_zusdAmount } = await openTrove({
            ICR: toBN(dec(200, 18)),
            extraZUSDAmount: redemptionAmount.mul(toBN(2)),
            extraParams: { from: flyn },
        });

        // skip bootstrapping phase
        await th.fastForwardTime(timeValues.SECONDS_IN_ONE_WEEK * 2, web3.currentProvider);

        // Flyn redeems collateral
        await troveManager.redeemCollateral(
            redemptionAmount,
            alice,
            alice,
            alice,
            0,
            0,
            th._100pct,
            { from: flyn }
        );

        // Check Flyn's redemption has reduced his balance from 100 to (100-60) = 40 ZUSD
        const flynBalance = await zusdToken.balanceOf(flyn);
        th.assertIsApproximatelyEqual(flynBalance, F_zusdAmount.sub(redemptionAmount));

        // Check debt of Alice, Bob, Carol
        const alice_Debt = await troveManager.getTroveDebt(alice);
        const bob_Debt = await troveManager.getTroveDebt(bob);
        const carol_Debt = await troveManager.getTroveDebt(carol);

        assert.equal(alice_Debt, 0);
        assert.equal(bob_Debt, 0);
        assert.equal(carol_Debt, 0);

        // check Alice, Bob and Carol troves are closed by redemption
        const alice_Status = await troveManager.getTroveStatus(alice);
        const bob_Status = await troveManager.getTroveStatus(bob);
        const carol_Status = await troveManager.getTroveStatus(carol);
        assert.equal(alice_Status, 4);
        assert.equal(bob_Status, 4);
        assert.equal(carol_Status, 4);

        // check debt and coll of Dennis, Erin has not been impacted by redemption
        const dennis_Debt = await troveManager.getTroveDebt(dennis);
        const erin_Debt = await troveManager.getTroveDebt(erin);

        th.assertIsApproximatelyEqual(dennis_Debt, D_totalDebt);
        th.assertIsApproximatelyEqual(erin_Debt, E_totalDebt);

        const dennis_Coll = await troveManager.getTroveColl(dennis);
        const erin_Coll = await troveManager.getTroveColl(erin);

        assert.equal(dennis_Coll.toString(), D_coll.toString());
        assert.equal(erin_Coll.toString(), E_coll.toString());
    });

    it("redeemCollateral(): ends the redemption sequence when max iterations have been reached", async () => {
        // --- SETUP ---
        await openTrove({ ICR: toBN(dec(100, 18)), extraParams: { from: whale } });

        // Alice, Bob, Carol open troves with equal collateral ratio
        const { netDebt: A_debt } = await openTrove({
            ICR: toBN(dec(286, 16)),
            extraZUSDAmount: dec(20, 18),
            extraParams: { from: alice },
        });
        const { netDebt: B_debt } = await openTrove({
            ICR: toBN(dec(286, 16)),
            extraZUSDAmount: dec(20, 18),
            extraParams: { from: bob },
        });
        const { netDebt: C_debt, totalDebt: C_totalDebt } = await openTrove({
            ICR: toBN(dec(286, 16)),
            extraZUSDAmount: dec(20, 18),
            extraParams: { from: carol },
        });
        const redemptionAmount = A_debt.add(B_debt);
        const attemptedRedemptionAmount = redemptionAmount.add(C_debt);

        // --- TEST ---

        // open trove from redeemer.  Redeemer has highest ICR (100ETH, 100 ZUSD), 20000%
        const { zusdAmount: F_zusdAmount } = await openTrove({
            ICR: toBN(dec(200, 18)),
            extraZUSDAmount: redemptionAmount.mul(toBN(2)),
            extraParams: { from: flyn },
        });

        // skip bootstrapping phase
        await th.fastForwardTime(timeValues.SECONDS_IN_ONE_WEEK * 2, web3.currentProvider);

        // Flyn redeems collateral with only two iterations
        await troveManager.redeemCollateral(
            attemptedRedemptionAmount,
            alice,
            alice,
            alice,
            0,
            2,
            th._100pct,
            { from: flyn }
        );

        // Check Flyn's redemption has reduced his balance from 100 to (100-40) = 60 ZUSD
        const flynBalance = (await zusdToken.balanceOf(flyn)).toString();
        th.assertIsApproximatelyEqual(flynBalance, F_zusdAmount.sub(redemptionAmount));

        // Check debt of Alice, Bob, Carol
        const alice_Debt = await troveManager.getTroveDebt(alice);
        const bob_Debt = await troveManager.getTroveDebt(bob);
        const carol_Debt = await troveManager.getTroveDebt(carol);

        assert.equal(alice_Debt, 0);
        assert.equal(bob_Debt, 0);
        th.assertIsApproximatelyEqual(carol_Debt, C_totalDebt);

        // check Alice and Bob troves are closed, but Carol is not
        const alice_Status = await troveManager.getTroveStatus(alice);
        const bob_Status = await troveManager.getTroveStatus(bob);
        const carol_Status = await troveManager.getTroveStatus(carol);
        assert.equal(alice_Status, 4);
        assert.equal(bob_Status, 4);
        assert.equal(carol_Status, 1);
    });

    it("redeemCollateral(): performs partial redemption if resultant debt is > minimum net debt", async () => {
        await borrowerOperations.openTrove(
            th._100pct,
            await getOpenTroveZUSDAmount(dec(10000, 18)),
            A,
            A,
            { from: A, value: dec(1000, "ether") }
        );
        await borrowerOperations.openTrove(
            th._100pct,
            await getOpenTroveZUSDAmount(dec(20000, 18)),
            B,
            B,
            { from: B, value: dec(1000, "ether") }
        );
        await borrowerOperations.openTrove(
            th._100pct,
            await getOpenTroveZUSDAmount(dec(30000, 18)),
            C,
            C,
            { from: C, value: dec(1000, "ether") }
        );

        // A and C send all their tokens to B
        await zusdToken.transfer(B, await zusdToken.balanceOf(A), { from: A });
        await zusdToken.transfer(B, await zusdToken.balanceOf(C), { from: C });

        await troveManager.setBaseRate(0);

        // skip bootstrapping phase
        await th.fastForwardTime(timeValues.SECONDS_IN_ONE_WEEK * 2, web3.currentProvider);

        // ZUSD redemption is 55000 US
        const ZUSDRedemption = dec(55000, 18);
        const tx1 = await th.redeemCollateralAndGetTxObject(
            B,
            contracts,
            ZUSDRedemption,
            th._100pct
        );

        // Check B, C closed and A remains active
        assert.isTrue(await sortedTroves.contains(A));
        assert.isFalse(await sortedTroves.contains(B));
        assert.isFalse(await sortedTroves.contains(C));

        // A's remaining debt = 29980 + 19980 + 9980 + 20 - 55000 = 4960
        const A_debt = await troveManager.getTroveDebt(A);
        await th.assertIsApproximatelyEqual(A_debt, dec(4960, 18), 1000);
    });

    it("redeemCollateral(): doesn't perform partial redemption if resultant debt would be < minimum net debt", async () => {
        await borrowerOperations.openTrove(
            th._100pct,
            await getOpenTroveZUSDAmount(dec(6000, 18)),
            A,
            A,
            { from: A, value: dec(1000, "ether") }
        );
        await borrowerOperations.openTrove(
            th._100pct,
            await getOpenTroveZUSDAmount(dec(20000, 18)),
            B,
            B,
            { from: B, value: dec(1000, "ether") }
        );
        await borrowerOperations.openTrove(
            th._100pct,
            await getOpenTroveZUSDAmount(dec(30000, 18)),
            C,
            C,
            { from: C, value: dec(1000, "ether") }
        );

        // A and C send all their tokens to B
        await zusdToken.transfer(B, await zusdToken.balanceOf(A), { from: A });
        await zusdToken.transfer(B, await zusdToken.balanceOf(C), { from: C });

        await troveManager.setBaseRate(0);

        // Skip bootstrapping phase
        await th.fastForwardTime(timeValues.SECONDS_IN_ONE_WEEK * 2, web3.currentProvider);

        // ZUSD redemption is 49900 ZUSD
        const ZUSDRedemption = dec(49900, 18); // await zusdToken.balanceOf(B) //dec(59800, 18)
        const tx1 = await th.redeemCollateralAndGetTxObject(
            B,
            contracts,
            ZUSDRedemption,
            th._100pct
        );

        // Check B, C closed and A remains active
        assert.isTrue(await sortedTroves.contains(A));
        assert.isTrue(await sortedTroves.contains(B));
        assert.isFalse(await sortedTroves.contains(C));

        // B's remaining debt would be 29980 + 19980 + 20 - 49900 = 80.
        // Since this is below the min net debt of 180, B should be skipped and untouched by the redemption
        const B_debt = await troveManager.getTroveDebt(B);
        await th.assertIsApproximatelyEqual(B_debt, dec(20000, 18));
        const A_debt = await troveManager.getTroveDebt(A);
        await th.assertIsApproximatelyEqual(A_debt, dec(6000, 18));
    });

    it("redeemCollateral(): doesnt perform the final partial redemption in the sequence if the hint is out-of-date", async () => {
        // --- SETUP ---
        const { totalDebt: A_totalDebt } = await openTrove({
            ICR: toBN(dec(363, 16)),
            extraZUSDAmount: dec(5, 18),
            extraParams: { from: alice },
        });
        const { netDebt: B_netDebt } = await openTrove({
            ICR: toBN(dec(344, 16)),
            extraZUSDAmount: dec(8, 18),
            extraParams: { from: bob },
        });
        const { netDebt: C_netDebt } = await openTrove({
            ICR: toBN(dec(333, 16)),
            extraZUSDAmount: dec(10, 18),
            extraParams: { from: carol },
        });

        const partialRedemptionAmount = toBN(2);
        const fullfilledRedemptionAmount = C_netDebt.add(B_netDebt);
        const redemptionAmount = fullfilledRedemptionAmount.add(partialRedemptionAmount);

        await openTrove({
            ICR: toBN(dec(100, 18)),
            extraZUSDAmount: redemptionAmount,
            extraParams: { from: dennis },
        });

        const dennis_ETHBalance_Before = toBN(await web3.eth.getBalance(dennis));

        const dennis_ZUSDBalance_Before = await zusdToken.balanceOf(dennis);

        const price = await priceFeed.getPrice();
        assert.equal(price, dec(200, 18));

        // --- TEST ---

        const { firstRedemptionHint, partialRedemptionHintNICR } =
            await hintHelpers.getRedemptionHints(redemptionAmount, price, 0);

        const { 0: upperPartialRedemptionHint, 1: lowerPartialRedemptionHint } =
            await sortedTroves.findInsertPosition(partialRedemptionHintNICR, dennis, dennis);

        const frontRunRedepmtion = toBN(dec(1, 18));
        // Oops, another transaction gets in the way
        {
            const { firstRedemptionHint, partialRedemptionHintNICR } =
                await hintHelpers.getRedemptionHints(dec(1, 18), price, 0);

            const { 0: upperPartialRedemptionHint, 1: lowerPartialRedemptionHint } =
                await sortedTroves.findInsertPosition(partialRedemptionHintNICR, dennis, dennis);

            // skip bootstrapping phase
            await th.fastForwardTime(timeValues.SECONDS_IN_ONE_WEEK * 2, web3.currentProvider);

            // Alice redeems 1 ZUSD from Carol's Trove
            await troveManager.redeemCollateral(
                frontRunRedepmtion,
                firstRedemptionHint,
                upperPartialRedemptionHint,
                lowerPartialRedemptionHint,
                partialRedemptionHintNICR,
                0,
                th._100pct,
                { from: alice }
            );
        }

        // Dennis tries to redeem 20 ZUSD
        const redemptionTx = await troveManager.redeemCollateral(
            redemptionAmount,
            firstRedemptionHint,
            upperPartialRedemptionHint,
            lowerPartialRedemptionHint,
            partialRedemptionHintNICR,
            0,
            th._100pct,
            {
                from: dennis,
                gasPrice: 0,
            }
        );

        const ETHFee = th.getEmittedRedemptionValues(redemptionTx)[3];

        // Since Alice already redeemed 1 ZUSD from Carol's Trove, Dennis was  able to redeem:
        //  - 9 ZUSD from Carol's
        //  - 8 ZUSD from Bob's
        // for a total of 17 ZUSD.

        // Dennis calculated his hint for redeeming 2 ZUSD from Alice's Trove, but after Alice's transaction
        // got in the way, he would have needed to redeem 3 ZUSD to fully complete his redemption of 20 ZUSD.
        // This would have required a different hint, therefore he ended up with a partial redemption.

        const dennis_ETHBalance_After = toBN(await web3.eth.getBalance(dennis));
        const receivedETH = dennis_ETHBalance_After.sub(dennis_ETHBalance_Before);

        // Expect only 17 worth of ETH drawn
        const expectedTotalETHDrawn = fullfilledRedemptionAmount
            .sub(frontRunRedepmtion)
            .div(toBN(200)); // redempted ZUSD converted to ETH, at ETH:USD price 200
        const expectedReceivedETH = expectedTotalETHDrawn.sub(ETHFee);

        th.assertIsApproximatelyEqual(expectedReceivedETH, receivedETH);

        const dennis_ZUSDBalance_After = (await zusdToken.balanceOf(dennis)).toString();
        th.assertIsApproximatelyEqual(
            dennis_ZUSDBalance_After,
            dennis_ZUSDBalance_Before.sub(fullfilledRedemptionAmount.sub(frontRunRedepmtion))
        );
    });

    // active debt cannot be zero, as there’s a positive min debt enforced, and at least a trove must exist
    it.skip("redeemCollateral(): can redeem if there is zero active debt but non-zero debt in DefaultPool", async () => {
        // --- SETUP ---

        const amount = await getOpenTroveZUSDAmount(dec(110, 18));
        await openTrove({ ICR: toBN(dec(20, 18)), extraParams: { from: alice } });
        await openTrove({
            ICR: toBN(dec(133, 16)),
            extraZUSDAmount: amount,
            extraParams: { from: bob },
        });

        await zusdToken.transfer(carol, amount, { from: bob });

        const price = dec(100, 18);
        await priceFeed.setPrice(price);

        // Liquidate Bob's Trove
        await troveManager.liquidateTroves(1);

        // --- TEST ---

        const carol_ETHBalance_Before = toBN(await web3.eth.getBalance(carol));

        // skip bootstrapping phase
        await th.fastForwardTime(timeValues.SECONDS_IN_ONE_WEEK * 2, web3.currentProvider);

        const redemptionTx = await troveManager.redeemCollateral(
            amount,
            alice,
            "0x0000000000000000000000000000000000000000",
            "0x0000000000000000000000000000000000000000",
            "10367038690476190477",
            0,
            th._100pct,
            {
                from: carol,
                gasPrice: 0,
            }
        );

        const ETHFee = th.getEmittedRedemptionValues(redemptionTx)[3];

        const carol_ETHBalance_After = toBN(await web3.eth.getBalance(carol));

        const expectedTotalETHDrawn = toBN(amount).div(toBN(100)); // convert 100 ZUSD to ETH at ETH:USD price of 100
        const expectedReceivedETH = expectedTotalETHDrawn.sub(ETHFee);

        const receivedETH = carol_ETHBalance_After.sub(carol_ETHBalance_Before);
        assert.isTrue(expectedReceivedETH.eq(receivedETH));

        const carol_ZUSDBalance_After = (await zusdToken.balanceOf(carol)).toString();
        assert.equal(carol_ZUSDBalance_After, "0");
    });

    it("redeemCollateral(): doesn't touch Troves with ICR < 110%", async () => {
        // --- SETUP ---

        const { netDebt: A_debt } = await openTrove({
            ICR: toBN(dec(13, 18)),
            extraParams: { from: alice },
        });
        const { zusdAmount: B_zusdAmount, totalDebt: B_totalDebt } = await openTrove({
            ICR: toBN(dec(133, 16)),
            extraZUSDAmount: A_debt,
            extraParams: { from: bob },
        });

        await zusdToken.transfer(carol, B_zusdAmount, { from: bob });

        // Put Bob's Trove below 110% ICR
        const price = dec(100, 18);
        await priceFeed.setPrice(price);

        // --- TEST ---

        // skip bootstrapping phase
        await th.fastForwardTime(timeValues.SECONDS_IN_ONE_WEEK * 2, web3.currentProvider);

        await troveManager.redeemCollateral(
            A_debt,
            alice,
            "0x0000000000000000000000000000000000000000",
            "0x0000000000000000000000000000000000000000",
            0,
            0,
            th._100pct,
            { from: carol }
        );

        // Alice's Trove was cleared of debt
        const { debt: alice_Debt_After } = await troveManager.Troves(alice);
        assert.equal(alice_Debt_After, "0");

        // Bob's Trove was left untouched
        const { debt: bob_Debt_After } = await troveManager.Troves(bob);
        th.assertIsApproximatelyEqual(bob_Debt_After, B_totalDebt);
    });

    it("redeemCollateral(): finds the last Trove with ICR == 110% even if there is more than one", async () => {
        // --- SETUP ---
        const amount1 = toBN(dec(100, 18));
        const { totalDebt: A_totalDebt } = await openTrove({
            ICR: toBN(dec(200, 16)),
            extraZUSDAmount: amount1,
            extraParams: { from: alice },
        });
        const { totalDebt: B_totalDebt } = await openTrove({
            ICR: toBN(dec(200, 16)),
            extraZUSDAmount: amount1,
            extraParams: { from: bob },
        });
        const { totalDebt: C_totalDebt } = await openTrove({
            ICR: toBN(dec(200, 16)),
            extraZUSDAmount: amount1,
            extraParams: { from: carol },
        });
        const redemptionAmount = C_totalDebt.add(B_totalDebt).add(A_totalDebt);
        const { totalDebt: D_totalDebt } = await openTrove({
            ICR: toBN(dec(195, 16)),
            extraZUSDAmount: redemptionAmount,
            extraParams: { from: dennis },
        });

        // This will put Dennis slightly below 110%, and everyone else exactly at 110%
        const price = "110" + _18_zeros;
        await priceFeed.setPrice(price);

        const orderOfTroves = [];
        let current = await sortedTroves.getFirst();

        while (current !== "0x0000000000000000000000000000000000000000") {
            orderOfTroves.push(current);
            current = await sortedTroves.getNext(current);
        }

        assert.deepEqual(orderOfTroves, [carol, bob, alice, dennis]);

        await openTrove({
            ICR: toBN(dec(100, 18)),
            extraZUSDAmount: dec(10, 18),
            extraParams: { from: whale },
        });

        // skip bootstrapping phase
        await th.fastForwardTime(timeValues.SECONDS_IN_ONE_WEEK * 2, web3.currentProvider);

        const tx = await troveManager.redeemCollateral(
            redemptionAmount,
            carol, // try to trick redeemCollateral by passing a hint that doesn't exactly point to the
            // last Trove with ICR == 110% (which would be Alice's)
            "0x0000000000000000000000000000000000000000",
            "0x0000000000000000000000000000000000000000",
            0,
            0,
            th._100pct,
            { from: dennis }
        );

        const { debt: alice_Debt_After } = await troveManager.Troves(alice);
        assert.equal(alice_Debt_After, "0");

        const { debt: bob_Debt_After } = await troveManager.Troves(bob);
        assert.equal(bob_Debt_After, "0");

        const { debt: carol_Debt_After } = await troveManager.Troves(carol);
        assert.equal(carol_Debt_After, "0");

        const { debt: dennis_Debt_After } = await troveManager.Troves(dennis);
        th.assertIsApproximatelyEqual(dennis_Debt_After, D_totalDebt);
    });

    it("redeemCollateral(): reverts when TCR < MCR", async () => {
        await openTrove({ ICR: toBN(dec(200, 16)), extraParams: { from: alice } });
        await openTrove({ ICR: toBN(dec(200, 16)), extraParams: { from: bob } });
        await openTrove({ ICR: toBN(dec(200, 16)), extraParams: { from: carol } });
        await openTrove({ ICR: toBN(dec(196, 16)), extraParams: { from: dennis } });

        // This will put Dennis slightly below 110%, and everyone else exactly at 110%

        await priceFeed.setPrice("110" + _18_zeros);
        const price = await priceFeed.getPrice();

        const TCR = await th.getTCR(contracts);
        assert.isTrue(TCR.lt(toBN("1100000000000000000")));

        // skip bootstrapping phase
        await th.fastForwardTime(timeValues.SECONDS_IN_ONE_WEEK * 2, web3.currentProvider);

        await assertRevert(
            th.redeemCollateral(carol, contracts, dec(270, 18)),
            "TroveManager: Cannot redeem when TCR < MCR"
        );
    });

    it("redeemCollateral(): reverts when argument _amount is 0", async () => {
        await openTrove({ ICR: toBN(dec(20, 18)), extraParams: { from: whale } });

        // Alice opens trove and transfers 500ZUSD to Erin, the would-be redeemer
        await openTrove({
            ICR: toBN(dec(200, 16)),
            extraZUSDAmount: dec(500, 18),
            extraParams: { from: alice },
        });
        await zusdToken.transfer(erin, dec(500, 18), { from: alice });

        // B, C and D open troves
        await openTrove({ ICR: toBN(dec(200, 16)), extraParams: { from: bob } });
        await openTrove({ ICR: toBN(dec(200, 16)), extraParams: { from: carol } });
        await openTrove({ ICR: toBN(dec(200, 16)), extraParams: { from: dennis } });

        // skip bootstrapping phase
        await th.fastForwardTime(timeValues.SECONDS_IN_ONE_WEEK * 2, web3.currentProvider);

        // Erin attempts to redeem with _amount = 0
        const redemptionTxPromise = troveManager.redeemCollateral(
            0,
            erin,
            erin,
            erin,
            0,
            0,
            th._100pct,
            { from: erin }
        );
        await assertRevert(redemptionTxPromise, "TroveManager: Amount must be greater than zero");
    });

    it("redeemCollateral(): reverts if max fee > 100%", async () => {
        await openTrove({
            ICR: toBN(dec(400, 16)),
            extraZUSDAmount: dec(10, 18),
            extraParams: { from: A },
        });
        await openTrove({
            ICR: toBN(dec(400, 16)),
            extraZUSDAmount: dec(20, 18),
            extraParams: { from: B },
        });
        await openTrove({
            ICR: toBN(dec(400, 16)),
            extraZUSDAmount: dec(30, 18),
            extraParams: { from: C },
        });
        await openTrove({
            ICR: toBN(dec(400, 16)),
            extraZUSDAmount: dec(40, 18),
            extraParams: { from: D },
        });

        // skip bootstrapping phase
        await th.fastForwardTime(timeValues.SECONDS_IN_ONE_WEEK * 2, web3.currentProvider);

        await assertRevert(
            th.redeemCollateralAndGetTxObject(A, contracts, dec(10, 18), dec(2, 18)),
            "Max fee percentage must be between 0.5% and 100%"
        );
        await assertRevert(
            th.redeemCollateralAndGetTxObject(A, contracts, dec(10, 18), "1000000000000000001"),
            "Max fee percentage must be between 0.5% and 100%"
        );
    });

    it("redeemCollateral(): reverts if max fee < 0.5%", async () => {
        await openTrove({
            ICR: toBN(dec(400, 16)),
            extraZUSDAmount: dec(10, 18),
            extraParams: { from: A },
        });
        await openTrove({
            ICR: toBN(dec(400, 16)),
            extraZUSDAmount: dec(20, 18),
            extraParams: { from: B },
        });
        await openTrove({
            ICR: toBN(dec(400, 16)),
            extraZUSDAmount: dec(30, 18),
            extraParams: { from: C },
        });
        await openTrove({
            ICR: toBN(dec(400, 16)),
            extraZUSDAmount: dec(40, 18),
            extraParams: { from: D },
        });

        // skip bootstrapping phase
        await th.fastForwardTime(timeValues.SECONDS_IN_ONE_WEEK * 2, web3.currentProvider);

        await assertRevert(
            th.redeemCollateralAndGetTxObject(A, contracts, dec(10, 18), 0),
            "Max fee percentage must be between 0.5% and 100%"
        );
        await assertRevert(
            th.redeemCollateralAndGetTxObject(A, contracts, dec(10, 18), 1),
            "Max fee percentage must be between 0.5% and 100%"
        );
        await assertRevert(
            th.redeemCollateralAndGetTxObject(A, contracts, dec(10, 18), "4999999999999999"),
            "Max fee percentage must be between 0.5% and 100%"
        );
    });

    it("redeemCollateral(): reverts if fee exceeds max fee percentage", async () => {
        const { totalDebt: A_totalDebt } = await openTrove({
            ICR: toBN(dec(400, 16)),
            extraZUSDAmount: dec(80, 18),
            extraParams: { from: A },
        });
        const { totalDebt: B_totalDebt } = await openTrove({
            ICR: toBN(dec(400, 16)),
            extraZUSDAmount: dec(90, 18),
            extraParams: { from: B },
        });
        const { totalDebt: C_totalDebt } = await openTrove({
            ICR: toBN(dec(400, 16)),
            extraZUSDAmount: dec(100, 18),
            extraParams: { from: C },
        });
        const expectedTotalSupply = A_totalDebt.add(B_totalDebt).add(C_totalDebt);

        // Check total ZUSD supply
        const totalSupply = await zusdToken.totalSupply();
        th.assertIsApproximatelyEqual(totalSupply, expectedTotalSupply);

        await troveManager.setBaseRate(0);

        // skip bootstrapping phase
        await th.fastForwardTime(timeValues.SECONDS_IN_ONE_WEEK * 2, web3.currentProvider);

        // ZUSD redemption is 27 USD: a redemption that incurs a fee of 27/(270 * 2) = 5%
        const attemptedZUSDRedemption = expectedTotalSupply.div(toBN(10));

        // Max fee is <5%
        const lessThan5pct = "49999999999999999";
        await assertRevert(
            th.redeemCollateralAndGetTxObject(A, contracts, attemptedZUSDRedemption, lessThan5pct),
            "Fee exceeded provided maximum"
        );

        await troveManager.setBaseRate(0); // artificially zero the baseRate

        // Max fee is 1%
        await assertRevert(
            th.redeemCollateralAndGetTxObject(A, contracts, attemptedZUSDRedemption, dec(1, 16)),
            "Fee exceeded provided maximum"
        );

        await troveManager.setBaseRate(0);

        // Max fee is 3.754%
        await assertRevert(
            th.redeemCollateralAndGetTxObject(
                A,
                contracts,
                attemptedZUSDRedemption,
                dec(3754, 13)
            ),
            "Fee exceeded provided maximum"
        );

        await troveManager.setBaseRate(0);

        // Max fee is 0.5%
        await assertRevert(
            th.redeemCollateralAndGetTxObject(A, contracts, attemptedZUSDRedemption, dec(5, 15)),
            "Fee exceeded provided maximum"
        );
    });

    it("redeemCollateral(): succeeds if fee is less than max fee percentage", async () => {
        const { totalDebt: A_totalDebt } = await openTrove({
            ICR: toBN(dec(400, 16)),
            extraZUSDAmount: dec(9500, 18),
            extraParams: { from: A },
        });
        const { totalDebt: B_totalDebt } = await openTrove({
            ICR: toBN(dec(395, 16)),
            extraZUSDAmount: dec(9000, 18),
            extraParams: { from: B },
        });
        const { totalDebt: C_totalDebt } = await openTrove({
            ICR: toBN(dec(390, 16)),
            extraZUSDAmount: dec(10000, 18),
            extraParams: { from: C },
        });
        const expectedTotalSupply = A_totalDebt.add(B_totalDebt).add(C_totalDebt);

        // Check total ZUSD supply
        const totalSupply = await zusdToken.totalSupply();
        th.assertIsApproximatelyEqual(totalSupply, expectedTotalSupply);

        await troveManager.setBaseRate(0);

        // skip bootstrapping phase
        await th.fastForwardTime(timeValues.SECONDS_IN_ONE_WEEK * 2, web3.currentProvider);

        // ZUSD redemption fee with 10% of the supply will be 0.5% + 1/(10*2)
        const attemptedZUSDRedemption = expectedTotalSupply.div(toBN(10));

        // Attempt with maxFee > 5.5%
        const price = await priceFeed.getPrice();
        const ETHDrawn = attemptedZUSDRedemption.mul(mv._1e18BN).div(price);
        const slightlyMoreThanFee = await troveManager.getRedemptionFeeWithDecay(ETHDrawn);
        const tx1 = await th.redeemCollateralAndGetTxObject(
            A,
            contracts,
            attemptedZUSDRedemption,
            slightlyMoreThanFee
        );
        assert.isTrue(tx1.receipt.status);

        await troveManager.setBaseRate(0); // Artificially zero the baseRate

        // Attempt with maxFee = 5.5%
        const exactSameFee = await troveManager.getRedemptionFeeWithDecay(ETHDrawn);
        const tx2 = await th.redeemCollateralAndGetTxObject(
            C,
            contracts,
            attemptedZUSDRedemption,
            exactSameFee
        );
        assert.isTrue(tx2.receipt.status);

        await troveManager.setBaseRate(0);

        // Max fee is 10%
        const tx3 = await th.redeemCollateralAndGetTxObject(
            B,
            contracts,
            attemptedZUSDRedemption,
            dec(1, 17)
        );
        assert.isTrue(tx3.receipt.status);

        await troveManager.setBaseRate(0);

        // Max fee is 37.659%
        const tx4 = await th.redeemCollateralAndGetTxObject(
            A,
            contracts,
            attemptedZUSDRedemption,
            dec(37659, 13)
        );
        assert.isTrue(tx4.receipt.status);

        await troveManager.setBaseRate(0);

        // Max fee is 100%
        const tx5 = await th.redeemCollateralAndGetTxObject(
            C,
            contracts,
            attemptedZUSDRedemption,
            dec(1, 18)
        );
        assert.isTrue(tx5.receipt.status);
    });

    it("redeemCollateral(): doesn't affect the Stability Pool deposits or ETH gain of redeemed-from troves", async () => {
        await openTrove({ ICR: toBN(dec(20, 18)), extraParams: { from: whale } });

        // B, C, D, F open trove
        const { totalDebt: B_totalDebt } = await openTrove({
            ICR: toBN(dec(200, 16)),
            extraZUSDAmount: dec(100, 18),
            extraParams: { from: bob },
        });
        const { totalDebt: C_totalDebt } = await openTrove({
            ICR: toBN(dec(195, 16)),
            extraZUSDAmount: dec(200, 18),
            extraParams: { from: carol },
        });
        const { totalDebt: D_totalDebt } = await openTrove({
            ICR: toBN(dec(190, 16)),
            extraZUSDAmount: dec(400, 18),
            extraParams: { from: dennis },
        });
        const { totalDebt: F_totalDebt } = await openTrove({
            ICR: toBN(dec(200, 16)),
            extraZUSDAmount: dec(100, 18),
            extraParams: { from: flyn },
        });

        const redemptionAmount = B_totalDebt.add(C_totalDebt).add(D_totalDebt).add(F_totalDebt);
        // Alice opens trove and transfers ZUSD to Erin, the would-be redeemer
        await openTrove({
            ICR: toBN(dec(300, 16)),
            extraZUSDAmount: redemptionAmount,
            extraParams: { from: alice },
        });
        await zusdToken.transfer(erin, redemptionAmount, { from: alice });

        // B, C, D deposit some of their tokens to the Stability Pool
        await stabilityPool.provideToSP(dec(50, 18), ZERO_ADDRESS, { from: bob });
        await stabilityPool.provideToSP(dec(150, 18), ZERO_ADDRESS, { from: carol });
        await stabilityPool.provideToSP(dec(200, 18), ZERO_ADDRESS, { from: dennis });

        let price = await priceFeed.getPrice();
        const bob_ICR_before = await troveManager.getCurrentICR(bob, price);
        const carol_ICR_before = await troveManager.getCurrentICR(carol, price);
        const dennis_ICR_before = await troveManager.getCurrentICR(dennis, price);

        // Price drops
        await priceFeed.setPrice(dec(100, 18));

        assert.isTrue(await sortedTroves.contains(flyn));

        // Liquidate Flyn
        await troveManager.liquidate(flyn);
        assert.isFalse(await sortedTroves.contains(flyn));

        // Price bounces back, bringing B, C, D back above MCR
        await priceFeed.setPrice(dec(200, 18));

        const bob_SPDeposit_before = (
            await stabilityPool.getCompoundedZUSDDeposit(bob)
        ).toString();
        const carol_SPDeposit_before = (
            await stabilityPool.getCompoundedZUSDDeposit(carol)
        ).toString();
        const dennis_SPDeposit_before = (
            await stabilityPool.getCompoundedZUSDDeposit(dennis)
        ).toString();

        const bob_ETHGain_before = (await stabilityPool.getDepositorETHGain(bob)).toString();
        const carol_ETHGain_before = (await stabilityPool.getDepositorETHGain(carol)).toString();
        const dennis_ETHGain_before = (await stabilityPool.getDepositorETHGain(dennis)).toString();

        // Check the remaining ZUSD and ETH in Stability Pool after liquidation is non-zero
        const ZUSDinSP = await stabilityPool.getTotalZUSDDeposits();
        const ETHinSP = await stabilityPool.getETH();
        assert.isTrue(ZUSDinSP.gte(mv._zeroBN));
        assert.isTrue(ETHinSP.gte(mv._zeroBN));

        // skip bootstrapping phase
        await th.fastForwardTime(timeValues.SECONDS_IN_ONE_WEEK * 2, web3.currentProvider);

        // Erin redeems ZUSD
        await th.redeemCollateral(erin, contracts, redemptionAmount, th._100pct);

        price = await priceFeed.getPrice();
        const bob_ICR_after = await troveManager.getCurrentICR(bob, price);
        const carol_ICR_after = await troveManager.getCurrentICR(carol, price);
        const dennis_ICR_after = await troveManager.getCurrentICR(dennis, price);

        // Check ICR of B, C and D troves has increased,i.e. they have been hit by redemptions
        assert.isTrue(bob_ICR_after.gte(bob_ICR_before));
        assert.isTrue(carol_ICR_after.gte(carol_ICR_before));
        assert.isTrue(dennis_ICR_after.gte(dennis_ICR_before));

        const bob_SPDeposit_after = (await stabilityPool.getCompoundedZUSDDeposit(bob)).toString();
        const carol_SPDeposit_after = (
            await stabilityPool.getCompoundedZUSDDeposit(carol)
        ).toString();
        const dennis_SPDeposit_after = (
            await stabilityPool.getCompoundedZUSDDeposit(dennis)
        ).toString();

        const bob_ETHGain_after = (await stabilityPool.getDepositorETHGain(bob)).toString();
        const carol_ETHGain_after = (await stabilityPool.getDepositorETHGain(carol)).toString();
        const dennis_ETHGain_after = (await stabilityPool.getDepositorETHGain(dennis)).toString();

        // Check B, C, D Stability Pool deposits and ETH gain have not been affected by redemptions from their troves
        assert.equal(bob_SPDeposit_before, bob_SPDeposit_after);
        assert.equal(carol_SPDeposit_before, carol_SPDeposit_after);
        assert.equal(dennis_SPDeposit_before, dennis_SPDeposit_after);

        assert.equal(bob_ETHGain_before, bob_ETHGain_after);
        assert.equal(carol_ETHGain_before, carol_ETHGain_after);
        assert.equal(dennis_ETHGain_before, dennis_ETHGain_after);
    });

    it("redeemCollateral(): caller can redeem their entire ZUSDToken balance", async () => {
        const { collateral: W_coll, totalDebt: W_totalDebt } = await openTrove({
            ICR: toBN(dec(20, 18)),
            extraParams: { from: whale },
        });

        // Alice opens trove and transfers 400 ZUSD to Erin, the would-be redeemer
        const { collateral: A_coll, totalDebt: A_totalDebt } = await openTrove({
            ICR: toBN(dec(300, 16)),
            extraZUSDAmount: dec(400, 18),
            extraParams: { from: alice },
        });
        await zusdToken.transfer(erin, dec(400, 18), { from: alice });

        // Check Erin's balance before
        const erin_balance_before = await zusdToken.balanceOf(erin);
        assert.equal(erin_balance_before, dec(400, 18));

        // B, C, D open trove
        const { collateral: B_coll, totalDebt: B_totalDebt } = await openTrove({
            ICR: toBN(dec(300, 16)),
            extraZUSDAmount: dec(590, 18),
            extraParams: { from: bob },
        });
        const { collateral: C_coll, totalDebt: C_totalDebt } = await openTrove({
            ICR: toBN(dec(300, 16)),
            extraZUSDAmount: dec(1990, 18),
            extraParams: { from: carol },
        });
        const { collateral: D_coll, totalDebt: D_totalDebt } = await openTrove({
            ICR: toBN(dec(500, 16)),
            extraZUSDAmount: dec(1990, 18),
            extraParams: { from: dennis },
        });

        const totalDebt = W_totalDebt.add(A_totalDebt)
            .add(B_totalDebt)
            .add(C_totalDebt)
            .add(D_totalDebt);
        const totalColl = W_coll.add(A_coll).add(B_coll).add(C_coll).add(D_coll);

        // Get active debt and coll before redemption
        const activePool_debt_before = await activePool.getZUSDDebt();
        const activePool_coll_before = await activePool.getETH();

        th.assertIsApproximatelyEqual(activePool_debt_before, totalDebt);
        assert.equal(activePool_coll_before.toString(), totalColl);

        const price = await priceFeed.getPrice();

        // skip bootstrapping phase
        await th.fastForwardTime(timeValues.SECONDS_IN_ONE_WEEK * 2, web3.currentProvider);

        // Erin attempts to redeem 400 ZUSD
        const { firstRedemptionHint, partialRedemptionHintNICR } =
            await hintHelpers.getRedemptionHints(dec(400, 18), price, 0);

        const { 0: upperPartialRedemptionHint, 1: lowerPartialRedemptionHint } =
            await sortedTroves.findInsertPosition(partialRedemptionHintNICR, erin, erin);

        await troveManager.redeemCollateral(
            dec(400, 18),
            firstRedemptionHint,
            upperPartialRedemptionHint,
            lowerPartialRedemptionHint,
            partialRedemptionHintNICR,
            0,
            th._100pct,
            { from: erin }
        );

        // Check activePool debt reduced by  400 ZUSD
        const activePool_debt_after = await activePool.getZUSDDebt();
        assert.equal(activePool_debt_before.sub(activePool_debt_after), dec(400, 18));

        /* Check ActivePool coll reduced by $400 worth of Ether: at ETH:USD price of $200, this should be 2 ETH.

    therefore remaining ActivePool ETH should be 198 */
        const activePool_coll_after = await activePool.getETH();
        // console.log(`activePool_coll_after: ${activePool_coll_after}`)
        assert.equal(
            activePool_coll_after.toString(),
            activePool_coll_before.sub(toBN(dec(2, 18)))
        );

        // Check Erin's balance after
        const erin_balance_after = (await zusdToken.balanceOf(erin)).toString();
        assert.equal(erin_balance_after, "0");
    });

    it("redeemCollateral(): reverts when requested redemption amount exceeds caller's ZUSD token balance", async () => {
        const { collateral: W_coll, totalDebt: W_totalDebt } = await openTrove({
            ICR: toBN(dec(20, 18)),
            extraParams: { from: whale },
        });

        // Alice opens trove and transfers 400 ZUSD to Erin, the would-be redeemer
        const { collateral: A_coll, totalDebt: A_totalDebt } = await openTrove({
            ICR: toBN(dec(300, 16)),
            extraZUSDAmount: dec(400, 18),
            extraParams: { from: alice },
        });
        await zusdToken.transfer(erin, dec(400, 18), { from: alice });

        // Check Erin's balance before
        const erin_balance_before = await zusdToken.balanceOf(erin);
        assert.equal(erin_balance_before, dec(400, 18));

        // B, C, D open trove
        const { collateral: B_coll, totalDebt: B_totalDebt } = await openTrove({
            ICR: toBN(dec(300, 16)),
            extraZUSDAmount: dec(590, 18),
            extraParams: { from: bob },
        });
        const { collateral: C_coll, totalDebt: C_totalDebt } = await openTrove({
            ICR: toBN(dec(300, 16)),
            extraZUSDAmount: dec(1990, 18),
            extraParams: { from: carol },
        });
        const { collateral: D_coll, totalDebt: D_totalDebt } = await openTrove({
            ICR: toBN(dec(500, 16)),
            extraZUSDAmount: dec(1990, 18),
            extraParams: { from: dennis },
        });

        const totalDebt = W_totalDebt.add(A_totalDebt)
            .add(B_totalDebt)
            .add(C_totalDebt)
            .add(D_totalDebt);
        const totalColl = W_coll.add(A_coll).add(B_coll).add(C_coll).add(D_coll);

        // Get active debt and coll before redemption
        const activePool_debt_before = await activePool.getZUSDDebt();
        const activePool_coll_before = (await activePool.getETH()).toString();

        th.assertIsApproximatelyEqual(activePool_debt_before, totalDebt);
        assert.equal(activePool_coll_before, totalColl);

        const price = await priceFeed.getPrice();

        let firstRedemptionHint;
        let partialRedemptionHintNICR;

        // skip bootstrapping phase
        await th.fastForwardTime(timeValues.SECONDS_IN_ONE_WEEK * 2, web3.currentProvider);

        // Erin tries to redeem 1000 ZUSD
        try {
            ({ firstRedemptionHint, partialRedemptionHintNICR } =
                await hintHelpers.getRedemptionHints(dec(1000, 18), price, 0));

            const { 0: upperPartialRedemptionHint_1, 1: lowerPartialRedemptionHint_1 } =
                await sortedTroves.findInsertPosition(partialRedemptionHintNICR, erin, erin);

            const redemptionTx = await troveManager.redeemCollateral(
                dec(1000, 18),
                firstRedemptionHint,
                upperPartialRedemptionHint_1,
                lowerPartialRedemptionHint_1,
                partialRedemptionHintNICR,
                0,
                th._100pct,
                { from: erin }
            );

            assert.isFalse(redemptionTx.receipt.status);
        } catch (error) {
            assert.include(error.message, "revert");
            assert.include(
                error.message,
                "Requested redemption amount must be <= user's ZUSD token balance"
            );
        }

        // Erin tries to redeem 401 ZUSD
        try {
            ({ firstRedemptionHint, partialRedemptionHintNICR } =
                await hintHelpers.getRedemptionHints("401000000000000000000", price, 0));

            const { 0: upperPartialRedemptionHint_2, 1: lowerPartialRedemptionHint_2 } =
                await sortedTroves.findInsertPosition(partialRedemptionHintNICR, erin, erin);

            const redemptionTx = await troveManager.redeemCollateral(
                "401000000000000000000",
                firstRedemptionHint,
                upperPartialRedemptionHint_2,
                lowerPartialRedemptionHint_2,
                partialRedemptionHintNICR,
                0,
                th._100pct,
                { from: erin }
            );
            assert.isFalse(redemptionTx.receipt.status);
        } catch (error) {
            assert.include(error.message, "revert");
            assert.include(
                error.message,
                "Requested redemption amount must be <= user's ZUSD token balance"
            );
        }

        // Erin tries to redeem 239482309 ZUSD
        try {
            ({ firstRedemptionHint, partialRedemptionHintNICR } =
                await hintHelpers.getRedemptionHints("239482309000000000000000000", price, 0));

            const { 0: upperPartialRedemptionHint_3, 1: lowerPartialRedemptionHint_3 } =
                await sortedTroves.findInsertPosition(partialRedemptionHintNICR, erin, erin);

            const redemptionTx = await troveManager.redeemCollateral(
                "239482309000000000000000000",
                firstRedemptionHint,
                upperPartialRedemptionHint_3,
                lowerPartialRedemptionHint_3,
                partialRedemptionHintNICR,
                0,
                th._100pct,
                { from: erin }
            );
            assert.isFalse(redemptionTx.receipt.status);
        } catch (error) {
            assert.include(error.message, "revert");
            assert.include(
                error.message,
                "Requested redemption amount must be <= user's ZUSD token balance"
            );
        }

        // Erin tries to redeem 2^256 - 1 ZUSD
        const maxBytes32 = toBN(
            "0xffffffffffffffffffffffffffffffffffffffffffffffffffffffffffffffff"
        );

        try {
            ({ firstRedemptionHint, partialRedemptionHintNICR } =
                await hintHelpers.getRedemptionHints("239482309000000000000000000", price, 0));

            const { 0: upperPartialRedemptionHint_4, 1: lowerPartialRedemptionHint_4 } =
                await sortedTroves.findInsertPosition(partialRedemptionHintNICR, erin, erin);

            const redemptionTx = await troveManager.redeemCollateral(
                maxBytes32,
                firstRedemptionHint,
                upperPartialRedemptionHint_4,
                lowerPartialRedemptionHint_4,
                partialRedemptionHintNICR,
                0,
                th._100pct,
                { from: erin }
            );
            assert.isFalse(redemptionTx.receipt.status);
        } catch (error) {
            assert.include(error.message, "revert");
            assert.include(
                error.message,
                "Requested redemption amount must be <= user's ZUSD token balance"
            );
        }
    });

    it("redeemCollateral(): value of issued ETH == face value of redeemed ZUSD (assuming 1 ZUSD has value of $1)", async () => {
        const { collateral: W_coll } = await openTrove({
            ICR: toBN(dec(20, 18)),
            extraParams: { from: whale },
        });

        // Alice opens trove and transfers 1000 ZUSD each to Erin, Flyn, Graham
        const { collateral: A_coll, totalDebt: A_totalDebt } = await openTrove({
            ICR: toBN(dec(400, 16)),
            extraZUSDAmount: dec(4990, 18),
            extraParams: { from: alice },
        });
        await zusdToken.transfer(erin, dec(1000, 18), { from: alice });
        await zusdToken.transfer(flyn, dec(1000, 18), { from: alice });
        await zusdToken.transfer(graham, dec(1000, 18), { from: alice });

        // B, C, D open trove
        const { collateral: B_coll } = await openTrove({
            ICR: toBN(dec(300, 16)),
            extraZUSDAmount: dec(1590, 18),
            extraParams: { from: bob },
        });
        const { collateral: C_coll } = await openTrove({
            ICR: toBN(dec(600, 16)),
            extraZUSDAmount: dec(1090, 18),
            extraParams: { from: carol },
        });
        const { collateral: D_coll } = await openTrove({
            ICR: toBN(dec(800, 16)),
            extraZUSDAmount: dec(1090, 18),
            extraParams: { from: dennis },
        });

        const totalColl = W_coll.add(A_coll).add(B_coll).add(C_coll).add(D_coll);

        const price = await priceFeed.getPrice();

        const _120_ZUSD = "120000000000000000000";
        const _373_ZUSD = "373000000000000000000";
        const _950_ZUSD = "950000000000000000000";

        // Check Ether in activePool
        const activeETH_0 = await activePool.getETH();
        assert.equal(activeETH_0, totalColl.toString());

        let firstRedemptionHint;
        let partialRedemptionHintNICR;

        // Erin redeems 120 ZUSD
        ({ firstRedemptionHint, partialRedemptionHintNICR } = await hintHelpers.getRedemptionHints(
            _120_ZUSD,
            price,
            0
        ));

        const { 0: upperPartialRedemptionHint_1, 1: lowerPartialRedemptionHint_1 } =
            await sortedTroves.findInsertPosition(partialRedemptionHintNICR, erin, erin);

        // skip bootstrapping phase
        await th.fastForwardTime(timeValues.SECONDS_IN_ONE_WEEK * 2, web3.currentProvider);

        const redemption_1 = await troveManager.redeemCollateral(
            _120_ZUSD,
            firstRedemptionHint,
            upperPartialRedemptionHint_1,
            lowerPartialRedemptionHint_1,
            partialRedemptionHintNICR,
            0,
            th._100pct,
            { from: erin }
        );

        assert.isTrue(redemption_1.receipt.status);

        /* 120 ZUSD redeemed.  Expect $120 worth of ETH removed. At ETH:USD price of $200, 
    ETH removed = (120/200) = 0.6 ETH
    Total active ETH = 280 - 0.6 = 279.4 ETH */

        const activeETH_1 = await activePool.getETH();
        assert.equal(
            activeETH_1.toString(),
            activeETH_0.sub(toBN(_120_ZUSD).mul(mv._1e18BN).div(price))
        );

        // Flyn redeems 373 ZUSD
        ({ firstRedemptionHint, partialRedemptionHintNICR } = await hintHelpers.getRedemptionHints(
            _373_ZUSD,
            price,
            0
        ));

        const { 0: upperPartialRedemptionHint_2, 1: lowerPartialRedemptionHint_2 } =
            await sortedTroves.findInsertPosition(partialRedemptionHintNICR, flyn, flyn);

        const redemption_2 = await troveManager.redeemCollateral(
            _373_ZUSD,
            firstRedemptionHint,
            upperPartialRedemptionHint_2,
            lowerPartialRedemptionHint_2,
            partialRedemptionHintNICR,
            0,
            th._100pct,
            { from: flyn }
        );

        assert.isTrue(redemption_2.receipt.status);

        /* 373 ZUSD redeemed.  Expect $373 worth of ETH removed. At ETH:USD price of $200, 
    ETH removed = (373/200) = 1.865 ETH
    Total active ETH = 279.4 - 1.865 = 277.535 ETH */
        const activeETH_2 = await activePool.getETH();
        assert.equal(
            activeETH_2.toString(),
            activeETH_1.sub(toBN(_373_ZUSD).mul(mv._1e18BN).div(price))
        );

        // Graham redeems 950 ZUSD
        ({ firstRedemptionHint, partialRedemptionHintNICR } = await hintHelpers.getRedemptionHints(
            _950_ZUSD,
            price,
            0
        ));

        const { 0: upperPartialRedemptionHint_3, 1: lowerPartialRedemptionHint_3 } =
            await sortedTroves.findInsertPosition(partialRedemptionHintNICR, graham, graham);

        const redemption_3 = await troveManager.redeemCollateral(
            _950_ZUSD,
            firstRedemptionHint,
            upperPartialRedemptionHint_3,
            lowerPartialRedemptionHint_3,
            partialRedemptionHintNICR,
            0,
            th._100pct,
            { from: graham }
        );

        assert.isTrue(redemption_3.receipt.status);

        /* 950 ZUSD redeemed.  Expect $950 worth of ETH removed. At ETH:USD price of $200, 
    ETH removed = (950/200) = 4.75 ETH
    Total active ETH = 277.535 - 4.75 = 272.785 ETH */
        const activeETH_3 = (await activePool.getETH()).toString();
        assert.equal(
            activeETH_3.toString(),
            activeETH_2.sub(toBN(_950_ZUSD).mul(mv._1e18BN).div(price))
        );
    });

    // it doesn’t make much sense as there’s now min debt enforced and at least one trove must remain active
    // the only way to test it is before any trove is opened
    it("redeemCollateral(): reverts if there is zero outstanding system debt", async () => {
        // --- SETUP --- illegally mint ZUSD to Bob
        await zusdToken.unprotectedMint(bob, dec(100, 18));

        assert.equal(await zusdToken.balanceOf(bob), dec(100, 18));

        const price = await priceFeed.getPrice();

        const { firstRedemptionHint, partialRedemptionHintNICR } =
            await hintHelpers.getRedemptionHints(dec(100, 18), price, 0);

        const { 0: upperPartialRedemptionHint, 1: lowerPartialRedemptionHint } =
            await sortedTroves.findInsertPosition(partialRedemptionHintNICR, bob, bob);

        // Bob tries to redeem his illegally obtained ZUSD
        try {
            const redemptionTx = await troveManager.redeemCollateral(
                dec(100, 18),
                firstRedemptionHint,
                upperPartialRedemptionHint,
                lowerPartialRedemptionHint,
                partialRedemptionHintNICR,
                0,
                th._100pct,
                { from: bob }
            );
        } catch (error) {
            assert.include(error.message, "VM Exception while processing transaction");
        }

        // assert.isFalse(redemptionTx.receipt.status);
    });

    it("redeemCollateral(): reverts if caller's tries to redeem more than the outstanding system debt", async () => {
        // --- SETUP --- illegally mint ZUSD to Bob
        await zusdToken.unprotectedMint(bob, "101000000000000000000");

        assert.equal(await zusdToken.balanceOf(bob), "101000000000000000000");

        const { collateral: C_coll, totalDebt: C_totalDebt } = await openTrove({
            ICR: toBN(dec(1000, 16)),
            extraZUSDAmount: dec(40, 18),
            extraParams: { from: carol },
        });
        const { collateral: D_coll, totalDebt: D_totalDebt } = await openTrove({
            ICR: toBN(dec(1000, 16)),
            extraZUSDAmount: dec(40, 18),
            extraParams: { from: dennis },
        });

        const totalDebt = C_totalDebt.add(D_totalDebt);
        th.assertIsApproximatelyEqual((await activePool.getZUSDDebt()).toString(), totalDebt);

        const price = await priceFeed.getPrice();
        const { firstRedemptionHint, partialRedemptionHintNICR } =
            await hintHelpers.getRedemptionHints("101000000000000000000", price, 0);

        const { 0: upperPartialRedemptionHint, 1: lowerPartialRedemptionHint } =
            await sortedTroves.findInsertPosition(partialRedemptionHintNICR, bob, bob);

        // skip bootstrapping phase
        await th.fastForwardTime(timeValues.SECONDS_IN_ONE_WEEK * 2, web3.currentProvider);

        // Bob attempts to redeem his ill-gotten 101 ZUSD, from a system that has 100 ZUSD outstanding debt
        try {
            const redemptionTx = await troveManager.redeemCollateral(
                totalDebt.add(toBN(dec(100, 18))),
                firstRedemptionHint,
                upperPartialRedemptionHint,
                lowerPartialRedemptionHint,
                partialRedemptionHintNICR,
                0,
                th._100pct,
                { from: bob }
            );
        } catch (error) {
            assert.include(error.message, "VM Exception while processing transaction");
        }
    });

    // Redemption fees
    it("redeemCollateral(): a redemption made when base rate is zero increases the base rate", async () => {
        await openTrove({ ICR: toBN(dec(20, 18)), extraParams: { from: whale } });

        await openTrove({
            ICR: toBN(dec(200, 16)),
            extraZUSDAmount: dec(100, 18),
            extraParams: { from: A },
        });
        await openTrove({
            ICR: toBN(dec(190, 16)),
            extraZUSDAmount: dec(100, 18),
            extraParams: { from: B },
        });
        await openTrove({
            ICR: toBN(dec(180, 16)),
            extraZUSDAmount: dec(100, 18),
            extraParams: { from: C },
        });

        // Check baseRate == 0
        assert.equal(await troveManager.baseRate(), "0");

        // skip bootstrapping phase
        await th.fastForwardTime(timeValues.SECONDS_IN_ONE_WEEK * 2, web3.currentProvider);

        const A_balanceBefore = await zusdToken.balanceOf(A);

        await th.redeemCollateral(A, contracts, dec(10, 18));

        // Check A's balance has decreased by 10 ZUSD
        assert.equal(
            await zusdToken.balanceOf(A),
            A_balanceBefore.sub(toBN(dec(10, 18))).toString()
        );

        // Check baseRate is now non-zero
        assert.isTrue((await troveManager.baseRate()).gt(toBN("0")));
    });

    it("redeemCollateral(): a redemption made when base rate is non-zero increases the base rate, for negligible time passed", async () => {
        // time fast-forwards 1 year, and multisig stakes 1 ZERO
        await th.fastForwardTime(timeValues.SECONDS_IN_ONE_YEAR, web3.currentProvider);
        await zeroToken.approve(zeroStaking.address, dec(1, 18), { from: multisig });
        await zeroStaking.stake(dec(1, 18), { from: multisig });

        await openTrove({ ICR: toBN(dec(20, 18)), extraParams: { from: whale } });

        await openTrove({
            ICR: toBN(dec(200, 16)),
            extraZUSDAmount: dec(100, 18),
            extraParams: { from: A },
        });
        await openTrove({
            ICR: toBN(dec(190, 16)),
            extraZUSDAmount: dec(100, 18),
            extraParams: { from: B },
        });
        await openTrove({
            ICR: toBN(dec(180, 16)),
            extraZUSDAmount: dec(100, 18),
            extraParams: { from: C },
        });

        // Check baseRate == 0
        assert.equal(await troveManager.baseRate(), "0");

        const A_balanceBefore = await zusdToken.balanceOf(A);
        const B_balanceBefore = await zusdToken.balanceOf(B);

        // A redeems 10 ZUSD
        const redemptionTx_A = await th.redeemCollateralAndGetTxObject(A, contracts, dec(10, 18));
        const timeStamp_A = await th.getTimestampFromTx(redemptionTx_A, web3);

        // Check A's balance has decreased by 10 ZUSD
        assert.equal(
            await zusdToken.balanceOf(A),
            A_balanceBefore.sub(toBN(dec(10, 18))).toString()
        );

        // Check baseRate is now non-zero
        const baseRate_1 = await troveManager.baseRate();
        assert.isTrue(baseRate_1.gt(toBN("0")));

        // B redeems 10 ZUSD
        const redemptionTx_B = await th.redeemCollateralAndGetTxObject(B, contracts, dec(10, 18));
        const timeStamp_B = await th.getTimestampFromTx(redemptionTx_B, web3);

        // Check B's balance has decreased by 10 ZUSD
        assert.equal(
            await zusdToken.balanceOf(B),
            B_balanceBefore.sub(toBN(dec(10, 18))).toString()
        );

        // Check negligible time difference (< 1 minute) between txs
        assert.isTrue(Number(timeStamp_B) - Number(timeStamp_A) < 60);

        const baseRate_2 = await troveManager.baseRate();

        // Check baseRate has again increased
        assert.isTrue(baseRate_2.gt(baseRate_1));
    });

    it("redeemCollateral(): lastFeeOpTime doesn't update if less time than decay interval has passed since the last fee operation [ @skip-on-coverage ]", async () => {
        await openTrove({ ICR: toBN(dec(20, 18)), extraParams: { from: whale } });

        await openTrove({
            ICR: toBN(dec(200, 16)),
            extraZUSDAmount: dec(100, 18),
            extraParams: { from: A },
        });
        await openTrove({
            ICR: toBN(dec(190, 16)),
            extraZUSDAmount: dec(100, 18),
            extraParams: { from: B },
        });
        await openTrove({
            ICR: toBN(dec(180, 16)),
            extraZUSDAmount: dec(100, 18),
            extraParams: { from: C },
        });

        // skip bootstrapping phase
        await th.fastForwardTime(timeValues.SECONDS_IN_ONE_WEEK * 2, web3.currentProvider);

        const A_balanceBefore = await zusdToken.balanceOf(A);

        // A redeems 10 ZUSD
        await th.redeemCollateral(A, contracts, dec(10, 18));

        // Check A's balance has decreased by 10 ZUSD
        assert.equal(A_balanceBefore.sub(await zusdToken.balanceOf(A)), dec(10, 18));

        // Check baseRate is now non-zero
        const baseRate_1 = await troveManager.baseRate();
        assert.isTrue(baseRate_1.gt(toBN("0")));

        const lastFeeOpTime_1 = await troveManager.lastFeeOperationTime();

        // 45 seconds pass
        th.fastForwardTime(45, web3.currentProvider);

        // Borrower A triggers a fee
        await th.redeemCollateral(A, contracts, dec(1, 18));

        const lastFeeOpTime_2 = await troveManager.lastFeeOperationTime();

        // Check that the last fee operation time did not update, as borrower A's 2nd redemption occured
        // since before minimum interval had passed
        assert.isTrue(lastFeeOpTime_2.eq(lastFeeOpTime_1));

        // 15 seconds passes
        th.fastForwardTime(15, web3.currentProvider);

        // Check that now, at least one hour has passed since lastFeeOpTime_1
        const timeNow = await th.getLatestBlockTimestamp(web3);
        assert.isTrue(toBN(timeNow).sub(lastFeeOpTime_1).gte(3600));

        // Borrower A triggers a fee
        await th.redeemCollateral(A, contracts, dec(1, 18));

        const lastFeeOpTime_3 = await troveManager.lastFeeOperationTime();

        // Check that the last fee operation time DID update, as A's 2rd redemption occured
        // after minimum interval had passed
        assert.isTrue(lastFeeOpTime_3.gt(lastFeeOpTime_1));
    });

    it("redeemCollateral(): a redemption made at zero base rate send a non-zero ETHFee to ZERO staking contract", async () => {
        // time fast-forwards 1 year, and multisig stakes 1 ZERO
        await th.fastForwardTime(timeValues.SECONDS_IN_ONE_YEAR, web3.currentProvider);
        await zeroToken.approve(zeroStaking.address, dec(1, 18), { from: multisig });
        await zeroStaking.stake(dec(1, 18), { from: multisig });

        await openTrove({ ICR: toBN(dec(20, 18)), extraParams: { from: whale } });

        await openTrove({
            ICR: toBN(dec(200, 16)),
            extraZUSDAmount: dec(100, 18),
            extraParams: { from: A },
        });
        await openTrove({
            ICR: toBN(dec(190, 16)),
            extraZUSDAmount: dec(100, 18),
            extraParams: { from: B },
        });
        await openTrove({
            ICR: toBN(dec(180, 16)),
            extraZUSDAmount: dec(100, 18),
            extraParams: { from: C },
        });

        // Check baseRate == 0
        assert.equal(await troveManager.baseRate(), "0");

        // Check ZERO Staking contract balance before is zero
        const zeroStakingBalance_Before = await web3.eth.getBalance(zeroStaking.address);
        assert.equal(zeroStakingBalance_Before, "0");

        const A_balanceBefore = await zusdToken.balanceOf(A);

        // A redeems 10 ZUSD
        await th.redeemCollateral(A, contracts, dec(10, 18));

        // Check A's balance has decreased by 10 ZUSD
        assert.equal(
            await zusdToken.balanceOf(A),
            A_balanceBefore.sub(toBN(dec(10, 18))).toString()
        );

        // Check baseRate is now non-zero
        const baseRate_1 = await troveManager.baseRate();
        assert.isTrue(baseRate_1.gt(toBN("0")));

        // Check ZERO Staking contract balance after is zero
        const zeroStakingBalance_After = toBN(await web3.eth.getBalance(zeroStaking.address));
        assert.isTrue(zeroStakingBalance_After.eq(toBN("0")));
    });

    it("redeemCollateral(): a redemption made at zero base increases the ETH-fees-per-ZERO-staked in ZERO Staking contract", async () => {
        // time fast-forwards 1 year, and multisig stakes 1 ZERO
        await th.fastForwardTime(timeValues.SECONDS_IN_ONE_YEAR, web3.currentProvider);
        await zeroToken.approve(zeroStaking.address, dec(1, 18), { from: multisig });
        await zeroStaking.stake(dec(1, 18), { from: multisig });

        await openTrove({ ICR: toBN(dec(20, 18)), extraParams: { from: whale } });

        await openTrove({
            ICR: toBN(dec(200, 16)),
            extraZUSDAmount: dec(100, 18),
            extraParams: { from: A },
        });
        await openTrove({
            ICR: toBN(dec(190, 16)),
            extraZUSDAmount: dec(100, 18),
            extraParams: { from: B },
        });
        await openTrove({
            ICR: toBN(dec(180, 16)),
            extraZUSDAmount: dec(100, 18),
            extraParams: { from: C },
        });

        // Check baseRate == 0
        assert.equal(await troveManager.baseRate(), "0");

        // Check ZERO Staking ETH-fees-per-ZERO-staked before is zero
        const F_ETH_Before = await zeroStaking.F_ETH();
        assert.equal(F_ETH_Before, "0");

        const A_balanceBefore = await zusdToken.balanceOf(A);

        // A redeems 10 ZUSD
        await th.redeemCollateral(A, contracts, dec(10, 18));

        // Check A's balance has decreased by 10 ZUSD
        assert.equal(
            await zusdToken.balanceOf(A),
            A_balanceBefore.sub(toBN(dec(10, 18))).toString()
        );

        // Check baseRate is now non-zero
        const baseRate_1 = await troveManager.baseRate();
        assert.isTrue(baseRate_1.gt(toBN("0")));

        // Check ZERO Staking ETH-fees-per-ZERO-staked after is non-zero
        const F_ETH_After = await zeroStaking.F_ETH();
        assert.isTrue(F_ETH_After.gt("0"));
    });

    it("redeemCollateral(): a redemption made at a non-zero base rate send a non-zero ETHFee to ZERO staking contract", async () => {
        // time fast-forwards 1 year, and multisig stakes 1 ZERO
        await th.fastForwardTime(timeValues.SECONDS_IN_ONE_YEAR, web3.currentProvider);
        await zeroToken.approve(zeroStaking.address, dec(1, 18), { from: multisig });
        await zeroStaking.stake(dec(1, 18), { from: multisig });

        await openTrove({ ICR: toBN(dec(20, 18)), extraParams: { from: whale } });

        await openTrove({
            ICR: toBN(dec(200, 16)),
            extraZUSDAmount: dec(100, 18),
            extraParams: { from: A },
        });
        await openTrove({
            ICR: toBN(dec(190, 16)),
            extraZUSDAmount: dec(100, 18),
            extraParams: { from: B },
        });
        await openTrove({
            ICR: toBN(dec(180, 16)),
            extraZUSDAmount: dec(100, 18),
            extraParams: { from: C },
        });

        // Check baseRate == 0
        assert.equal(await troveManager.baseRate(), "0");

        const A_balanceBefore = await zusdToken.balanceOf(A);
        const B_balanceBefore = await zusdToken.balanceOf(B);

        // A redeems 10 ZUSD
        await th.redeemCollateral(A, contracts, dec(10, 18));

        // Check A's balance has decreased by 10 ZUSD
        assert.equal(
            await zusdToken.balanceOf(A),
            A_balanceBefore.sub(toBN(dec(10, 18))).toString()
        );

        // Check baseRate is now non-zero
        const baseRate_1 = await troveManager.baseRate();
        assert.isTrue(baseRate_1.gt(toBN("0")));

        const zeroStakingBalance_Before = toBN(await web3.eth.getBalance(zeroStaking.address));

        // B redeems 10 ZUSD
        await th.redeemCollateral(B, contracts, dec(10, 18));

        // Check B's balance has decreased by 10 ZUSD
        assert.equal(
            await zusdToken.balanceOf(B),
            B_balanceBefore.sub(toBN(dec(10, 18))).toString()
        );

        const zeroStakingBalance_After = toBN(await web3.eth.getBalance(zeroStaking.address));

        // check ZERO Staking balance hasn't increased
        assert.isTrue(zeroStakingBalance_After.eq(zeroStakingBalance_Before));
    });

    it("redeemCollateral(): a redemption made at a non-zero base rate increases ETH-per-ZERO-staked in the staking contract", async () => {
        // time fast-forwards 1 year, and multisig stakes 1 ZERO
        await th.fastForwardTime(timeValues.SECONDS_IN_ONE_YEAR, web3.currentProvider);
        await zeroToken.approve(zeroStaking.address, dec(1, 18), { from: multisig });
        await zeroStaking.stake(dec(1, 18), { from: multisig });

        await openTrove({ ICR: toBN(dec(20, 18)), extraParams: { from: whale } });

        await openTrove({
            ICR: toBN(dec(200, 16)),
            extraZUSDAmount: dec(100, 18),
            extraParams: { from: A },
        });
        await openTrove({
            ICR: toBN(dec(190, 16)),
            extraZUSDAmount: dec(100, 18),
            extraParams: { from: B },
        });
        await openTrove({
            ICR: toBN(dec(180, 16)),
            extraZUSDAmount: dec(100, 18),
            extraParams: { from: C },
        });

        // Check baseRate == 0
        assert.equal(await troveManager.baseRate(), "0");

        const A_balanceBefore = await zusdToken.balanceOf(A);
        const B_balanceBefore = await zusdToken.balanceOf(B);

        // A redeems 10 ZUSD
        await th.redeemCollateral(A, contracts, dec(10, 18));

        // Check A's balance has decreased by 10 ZUSD
        assert.equal(
            await zusdToken.balanceOf(A),
            A_balanceBefore.sub(toBN(dec(10, 18))).toString()
        );

        // Check baseRate is now non-zero
        const baseRate_1 = await troveManager.baseRate();
        assert.isTrue(baseRate_1.gt(toBN("0")));

        // Check ZERO Staking ETH-fees-per-ZERO-staked before is zero
        const F_ETH_Before = await zeroStaking.F_ETH();

        // B redeems 10 ZUSD
        await th.redeemCollateral(B, contracts, dec(10, 18));

        // Check B's balance has decreased by 10 ZUSD
        assert.equal(
            await zusdToken.balanceOf(B),
            B_balanceBefore.sub(toBN(dec(10, 18))).toString()
        );

        const F_ETH_After = await zeroStaking.F_ETH();

        // check ZERO Staking balance hasn't increased
        assert.isTrue(F_ETH_After.eq(F_ETH_Before));
    });

    it("redeemCollateral(): a redemption sends the ETH remainder (ETHDrawn - ETHFee) to the redeemer", async () => {
        // time fast-forwards 1 year, and multisig stakes 1 ZERO
        await th.fastForwardTime(timeValues.SECONDS_IN_ONE_YEAR, web3.currentProvider);
        await zeroToken.approve(zeroStaking.address, dec(1, 18), { from: multisig });
        await zeroStaking.stake(dec(1, 18), { from: multisig });

        const { totalDebt: W_totalDebt } = await openTrove({
            ICR: toBN(dec(20, 18)),
            extraParams: { from: whale },
        });

        const { totalDebt: A_totalDebt } = await openTrove({
            ICR: toBN(dec(200, 16)),
            extraZUSDAmount: dec(100, 18),
            extraParams: { from: A },
        });
        const { totalDebt: B_totalDebt } = await openTrove({
            ICR: toBN(dec(190, 16)),
            extraZUSDAmount: dec(100, 18),
            extraParams: { from: B },
        });
        const { totalDebt: C_totalDebt } = await openTrove({
            ICR: toBN(dec(180, 16)),
            extraZUSDAmount: dec(100, 18),
            extraParams: { from: C },
        });
        const totalDebt = W_totalDebt.add(A_totalDebt).add(B_totalDebt).add(C_totalDebt);

        const A_balanceBefore = toBN(await web3.eth.getBalance(A));

        // Confirm baseRate before redemption is 0
        const baseRate = await troveManager.baseRate();
        assert.equal(baseRate, "0");

        // Check total ZUSD supply
        const activeZUSD = await activePool.getZUSDDebt();
        const defaultZUSD = await defaultPool.getZUSDDebt();

        const totalZUSDSupply = activeZUSD.add(defaultZUSD);
        th.assertIsApproximatelyEqual(totalZUSDSupply, totalDebt);

        // A redeems 9 ZUSD
        const redemptionAmount = toBN(dec(9, 18));
        await th.redeemCollateral(A, contracts, redemptionAmount);

        /*
    At ETH:USD price of 200:
    ETHDrawn = (9 / 200) = 0.045 ETH
    ETHfee = (0.005 + (1/2) *( 9/260)) * ETHDrawn = 0.00100384615385 ETH
    ETHRemainder = 0.045 - 0.001003... = 0.0439961538462
    */

        const A_balanceAfter = toBN(await web3.eth.getBalance(A));

        // check A's ETH balance has increased by 0.045 ETH
        const price = await priceFeed.getPrice();
        const ETHDrawn = redemptionAmount.mul(mv._1e18BN).div(price);
        th.assertIsApproximatelyEqual(
            A_balanceAfter.sub(A_balanceBefore),
            ETHDrawn.sub(
                toBN(dec(25, 15))
                    .add(redemptionAmount.mul(mv._1e18BN).div(totalDebt).div(toBN(2)))
                    .mul(ETHDrawn)
                    .div(mv._1e18BN)
            ),
            100000
        );
    });

    it("redeemCollateral(): a full redemption (leaving trove with 0 debt), closes the trove", async () => {
        // time fast-forwards 1 year, and multisig stakes 1 ZERO
        await th.fastForwardTime(timeValues.SECONDS_IN_ONE_YEAR, web3.currentProvider);
        await zeroToken.approve(zeroStaking.address, dec(1, 18), { from: multisig });
        await zeroStaking.stake(dec(1, 18), { from: multisig });

        const { netDebt: W_netDebt } = await openTrove({
            ICR: toBN(dec(20, 18)),
            extraZUSDAmount: dec(10000, 18),
            extraParams: { from: whale },
        });

        const { netDebt: A_netDebt } = await openTrove({
            ICR: toBN(dec(200, 16)),
            extraZUSDAmount: dec(100, 18),
            extraParams: { from: A },
        });
        const { netDebt: B_netDebt } = await openTrove({
            ICR: toBN(dec(190, 16)),
            extraZUSDAmount: dec(100, 18),
            extraParams: { from: B },
        });
        const { netDebt: C_netDebt } = await openTrove({
            ICR: toBN(dec(180, 16)),
            extraZUSDAmount: dec(100, 18),
            extraParams: { from: C },
        });
        const { netDebt: D_netDebt } = await openTrove({
            ICR: toBN(dec(280, 16)),
            extraZUSDAmount: dec(100, 18),
            extraParams: { from: D },
        });
        const redemptionAmount = A_netDebt.add(B_netDebt)
            .add(C_netDebt)
            .add(toBN(dec(10, 18)));

        const A_balanceBefore = toBN(await web3.eth.getBalance(A));
        const B_balanceBefore = toBN(await web3.eth.getBalance(B));
        const C_balanceBefore = toBN(await web3.eth.getBalance(C));

        // whale redeems 360 ZUSD.  Expect this to fully redeem A, B, C, and partially redeem D.
        await th.redeemCollateral(whale, contracts, redemptionAmount);

        // Check A, B, C have been closed
        assert.isFalse(await sortedTroves.contains(A));
        assert.isFalse(await sortedTroves.contains(B));
        assert.isFalse(await sortedTroves.contains(C));

        // Check D remains active
        assert.isTrue(await sortedTroves.contains(D));
    });

    const redeemCollateral3Full1Partial = async () => {
        // time fast-forwards 1 year, and multisig stakes 1 ZERO
        await th.fastForwardTime(timeValues.SECONDS_IN_ONE_YEAR, web3.currentProvider);
        await zeroToken.approve(zeroStaking.address, dec(1, 18), { from: multisig });
        await zeroStaking.stake(dec(1, 18), { from: multisig });

        const { netDebt: W_netDebt } = await openTrove({
            ICR: toBN(dec(20, 18)),
            extraZUSDAmount: dec(10000, 18),
            extraParams: { from: whale },
        });

        const { netDebt: A_netDebt, collateral: A_coll } = await openTrove({
            ICR: toBN(dec(200, 16)),
            extraZUSDAmount: dec(100, 18),
            extraParams: { from: A },
        });
        const { netDebt: B_netDebt, collateral: B_coll } = await openTrove({
            ICR: toBN(dec(190, 16)),
            extraZUSDAmount: dec(100, 18),
            extraParams: { from: B },
        });
        const { netDebt: C_netDebt, collateral: C_coll } = await openTrove({
            ICR: toBN(dec(180, 16)),
            extraZUSDAmount: dec(100, 18),
            extraParams: { from: C },
        });
        const { netDebt: D_netDebt } = await openTrove({
            ICR: toBN(dec(280, 16)),
            extraZUSDAmount: dec(100, 18),
            extraParams: { from: D },
        });
        const redemptionAmount = A_netDebt.add(B_netDebt)
            .add(C_netDebt)
            .add(toBN(dec(10, 18)));

        const A_balanceBefore = toBN(await web3.eth.getBalance(A));
        const B_balanceBefore = toBN(await web3.eth.getBalance(B));
        const C_balanceBefore = toBN(await web3.eth.getBalance(C));
        const D_balanceBefore = toBN(await web3.eth.getBalance(D));

        const A_collBefore = await troveManager.getTroveColl(A);
        const B_collBefore = await troveManager.getTroveColl(B);
        const C_collBefore = await troveManager.getTroveColl(C);
        const D_collBefore = await troveManager.getTroveColl(D);

        // Confirm baseRate before redemption is 0
        const baseRate = await troveManager.baseRate();
        assert.equal(baseRate, "0");

        // whale redeems ZUSD.  Expect this to fully redeem A, B, C, and partially redeem D.
        await th.redeemCollateral(whale, contracts, redemptionAmount);

        // Check A, B, C have been closed
        assert.isFalse(await sortedTroves.contains(A));
        assert.isFalse(await sortedTroves.contains(B));
        assert.isFalse(await sortedTroves.contains(C));

        // Check D stays active
        assert.isTrue(await sortedTroves.contains(D));

        /*
    At ETH:USD price of 200, with full redemptions from A, B, C:

    ETHDrawn from A = 100/200 = 0.5 ETH --> Surplus = (1-0.5) = 0.5
    ETHDrawn from B = 120/200 = 0.6 ETH --> Surplus = (1-0.6) = 0.4
    ETHDrawn from C = 130/200 = 0.65 ETH --> Surplus = (2-0.65) = 1.35
    */

        const A_balanceAfter = toBN(await web3.eth.getBalance(A));
        const B_balanceAfter = toBN(await web3.eth.getBalance(B));
        const C_balanceAfter = toBN(await web3.eth.getBalance(C));
        const D_balanceAfter = toBN(await web3.eth.getBalance(D));

        // Check A, B, C’s trove collateral balance is zero (fully redeemed-from troves)
        const A_collAfter = await troveManager.getTroveColl(A);
        const B_collAfter = await troveManager.getTroveColl(B);
        const C_collAfter = await troveManager.getTroveColl(C);
        assert.isTrue(A_collAfter.eq(toBN(0)));
        assert.isTrue(B_collAfter.eq(toBN(0)));
        assert.isTrue(C_collAfter.eq(toBN(0)));

        // check D's trove collateral balances have decreased (the partially redeemed-from trove)
        const D_collAfter = await troveManager.getTroveColl(D);
        assert.isTrue(D_collAfter.lt(D_collBefore));

        // Check A, B, C (fully redeemed-from troves), and D's (the partially redeemed-from trove) balance has not changed
        assert.isTrue(A_balanceAfter.eq(A_balanceBefore));
        assert.isTrue(B_balanceAfter.eq(B_balanceBefore));
        assert.isTrue(C_balanceAfter.eq(C_balanceBefore));
        assert.isTrue(D_balanceAfter.eq(D_balanceBefore));

        // D is not closed, so cannot open trove
        await assertRevert(
            borrowerOperations.openTrove(th._100pct, 0, ZERO_ADDRESS, ZERO_ADDRESS, {
                from: D,
                value: dec(10, 18),
            }),
            "BorrowerOps: Trove is active"
        );

        return {
            A_netDebt,
            A_coll,
            B_netDebt,
            B_coll,
            C_netDebt,
            C_coll,
        };
    };

    it("redeemCollateral(): emits correct debt and coll values in each redeemed trove's TroveUpdated event", async () => {
        const { netDebt: W_netDebt } = await openTrove({
            ICR: toBN(dec(20, 18)),
            extraZUSDAmount: dec(10000, 18),
            extraParams: { from: whale },
        });

        const { netDebt: A_netDebt } = await openTrove({
            ICR: toBN(dec(200, 16)),
            extraZUSDAmount: dec(100, 18),
            extraParams: { from: A },
        });
        const { netDebt: B_netDebt } = await openTrove({
            ICR: toBN(dec(190, 16)),
            extraZUSDAmount: dec(100, 18),
            extraParams: { from: B },
        });
        const { netDebt: C_netDebt } = await openTrove({
            ICR: toBN(dec(180, 16)),
            extraZUSDAmount: dec(100, 18),
            extraParams: { from: C },
        });
        const { totalDebt: D_totalDebt, collateral: D_coll } = await openTrove({
            ICR: toBN(dec(280, 16)),
            extraZUSDAmount: dec(100, 18),
            extraParams: { from: D },
        });
        const partialAmount = toBN(dec(15, 18));
        const redemptionAmount = A_netDebt.add(B_netDebt).add(C_netDebt).add(partialAmount);

        // skip bootstrapping phase
        await th.fastForwardTime(timeValues.SECONDS_IN_ONE_WEEK * 2, web3.currentProvider);

        // whale redeems ZUSD.  Expect this to fully redeem A, B, C, and partially redeem 15 ZUSD from D.
        const redemptionTx = await th.redeemCollateralAndGetTxObject(
            whale,
            contracts,
            redemptionAmount,
            th._100pct,
            { gasPrice: 0 }
        );

        // Check A, B, C have been closed
        assert.isFalse(await sortedTroves.contains(A));
        assert.isFalse(await sortedTroves.contains(B));
        assert.isFalse(await sortedTroves.contains(C));

        // Check D stays active
        assert.isTrue(await sortedTroves.contains(D));

        const troveUpdatedEvents = th.getAllEventsByName(redemptionTx, "TroveUpdated");

        // Get each trove's emitted debt and coll
        const [A_emittedDebt, A_emittedColl] = th.getDebtAndCollFromTroveUpdatedEvents(
            troveUpdatedEvents,
            A
        );
        const [B_emittedDebt, B_emittedColl] = th.getDebtAndCollFromTroveUpdatedEvents(
            troveUpdatedEvents,
            B
        );
        const [C_emittedDebt, C_emittedColl] = th.getDebtAndCollFromTroveUpdatedEvents(
            troveUpdatedEvents,
            C
        );
        const [D_emittedDebt, D_emittedColl] = th.getDebtAndCollFromTroveUpdatedEvents(
            troveUpdatedEvents,
            D
        );

        // Expect A, B, C to have 0 emitted debt and coll, since they were closed
        assert.equal(A_emittedDebt, "0");
        assert.equal(A_emittedColl, "0");
        assert.equal(B_emittedDebt, "0");
        assert.equal(B_emittedColl, "0");
        assert.equal(C_emittedDebt, "0");
        assert.equal(C_emittedColl, "0");

        /* Expect D to have lost 15 debt and (at ETH price of 200) 15/200 = 0.075 ETH. 
    So, expect remaining debt = (85 - 15) = 70, and remaining ETH = 1 - 15/200 = 0.925 remaining. */
        const price = await priceFeed.getPrice();
        th.assertIsApproximatelyEqual(D_emittedDebt, D_totalDebt.sub(partialAmount));
        th.assertIsApproximatelyEqual(
            D_emittedColl,
            D_coll.sub(partialAmount.mul(mv._1e18BN).div(price))
        );
    });

    it("redeemCollateral(): a redemption that closes a trove leaves the trove's ETH surplus (collateral - ETH drawn) available for the trove owner to claim", async () => {
        const { A_netDebt, A_coll, B_netDebt, B_coll, C_netDebt, C_coll } =
            await redeemCollateral3Full1Partial();

        const A_balanceBefore = toBN(await web3.eth.getBalance(A));
        const B_balanceBefore = toBN(await web3.eth.getBalance(B));
        const C_balanceBefore = toBN(await web3.eth.getBalance(C));

        // CollSurplusPool endpoint cannot be called directly
        await assertRevert(
            collSurplusPool.claimColl(A),
            "CollSurplusPool: Caller is not Borrower Operations"
        );

        await borrowerOperations.claimCollateral({ from: A, gasPrice: 0 });
        await borrowerOperations.claimCollateral({ from: B, gasPrice: 0 });
        await borrowerOperations.claimCollateral({ from: C, gasPrice: 0 });

        const A_balanceAfter = toBN(await web3.eth.getBalance(A));
        const B_balanceAfter = toBN(await web3.eth.getBalance(B));
        const C_balanceAfter = toBN(await web3.eth.getBalance(C));

        const price = await priceFeed.getPrice();

        th.assertIsApproximatelyEqual(
            A_balanceAfter,
            A_balanceBefore.add(A_coll.sub(A_netDebt.mul(mv._1e18BN).div(price)))
        );
        th.assertIsApproximatelyEqual(
            B_balanceAfter,
            B_balanceBefore.add(B_coll.sub(B_netDebt.mul(mv._1e18BN).div(price)))
        );
        th.assertIsApproximatelyEqual(
            C_balanceAfter,
            C_balanceBefore.add(C_coll.sub(C_netDebt.mul(mv._1e18BN).div(price)))
        );
    });

    it("redeemCollateral(): a redemption that closes a trove leaves the trove's ETH surplus (collateral - ETH drawn) available for the trove owner after re-opening trove", async () => {
        const {
            A_netDebt,
            A_coll: A_collBefore,
            B_netDebt,
            B_coll: B_collBefore,
            C_netDebt,
            C_coll: C_collBefore,
        } = await redeemCollateral3Full1Partial();

        const price = await priceFeed.getPrice();
        const A_surplus = A_collBefore.sub(A_netDebt.mul(mv._1e18BN).div(price));
        const B_surplus = B_collBefore.sub(B_netDebt.mul(mv._1e18BN).div(price));
        const C_surplus = C_collBefore.sub(C_netDebt.mul(mv._1e18BN).div(price));

        const { collateral: A_coll } = await openTrove({
            ICR: toBN(dec(200, 16)),
            extraZUSDAmount: dec(100, 18),
            extraParams: { from: A },
        });
        const { collateral: B_coll } = await openTrove({
            ICR: toBN(dec(190, 16)),
            extraZUSDAmount: dec(100, 18),
            extraParams: { from: B },
        });
        const { collateral: C_coll } = await openTrove({
            ICR: toBN(dec(180, 16)),
            extraZUSDAmount: dec(100, 18),
            extraParams: { from: C },
        });

        const A_collAfter = await troveManager.getTroveColl(A);
        const B_collAfter = await troveManager.getTroveColl(B);
        const C_collAfter = await troveManager.getTroveColl(C);

        assert.isTrue(A_collAfter.eq(A_coll));
        assert.isTrue(B_collAfter.eq(B_coll));
        assert.isTrue(C_collAfter.eq(C_coll));

        const A_balanceBefore = toBN(await web3.eth.getBalance(A));
        const B_balanceBefore = toBN(await web3.eth.getBalance(B));
        const C_balanceBefore = toBN(await web3.eth.getBalance(C));

        await borrowerOperations.claimCollateral({ from: A, gasPrice: 0 });
        await borrowerOperations.claimCollateral({ from: B, gasPrice: 0 });
        await borrowerOperations.claimCollateral({ from: C, gasPrice: 0 });

        const A_balanceAfter = toBN(await web3.eth.getBalance(A));
        const B_balanceAfter = toBN(await web3.eth.getBalance(B));
        const C_balanceAfter = toBN(await web3.eth.getBalance(C));

        th.assertIsApproximatelyEqual(A_balanceAfter, A_balanceBefore.add(A_surplus));
        th.assertIsApproximatelyEqual(B_balanceAfter, B_balanceBefore.add(B_surplus));
        th.assertIsApproximatelyEqual(C_balanceAfter, C_balanceBefore.add(C_surplus));
    });

    it("redeemCollateral(): reverts if fee eats up all returned collateral", async () => {
        // --- SETUP ---
        const { zusdAmount } = await openTrove({
            ICR: toBN(dec(200, 16)),
            extraZUSDAmount: dec(1, 24),
            extraParams: { from: alice },
        });
        await openTrove({ ICR: toBN(dec(150, 16)), extraParams: { from: bob } });

        const price = await priceFeed.getPrice();
        assert.equal(price, dec(200, 18));

        // --- TEST ---

        // skip bootstrapping phase
        await th.fastForwardTime(timeValues.SECONDS_IN_ONE_WEEK * 2, web3.currentProvider);

        // keep redeeming until we get the base rate to the ceiling of 100%
        for (let i = 0; i < 2; i++) {
            // Find hints for redeeming
            const { firstRedemptionHint, partialRedemptionHintNICR } =
                await hintHelpers.getRedemptionHints(zusdAmount, price, 0);

            // Don't pay for gas, as it makes it easier to calculate the received Ether
            const redemptionTx = await troveManager.redeemCollateral(
                zusdAmount,
                firstRedemptionHint,
                ZERO_ADDRESS,
                alice,
                partialRedemptionHintNICR,
                0,
                th._100pct,
                {
                    from: alice,
                    gasPrice: 0,
                }
            );

            await openTrove({ ICR: toBN(dec(150, 16)), extraParams: { from: bob } });
            await borrowerOperations.adjustTrove(th._100pct, 0, zusdAmount, true, alice, alice, {
                from: alice,
                value: zusdAmount.mul(mv._1e18BN).div(price),
            });
        }

        const { firstRedemptionHint, partialRedemptionHintNICR } =
            await hintHelpers.getRedemptionHints(zusdAmount, price, 0);

        await assertRevert(
            troveManager.redeemCollateral(
                zusdAmount,
                firstRedemptionHint,
                ZERO_ADDRESS,
                alice,
                partialRedemptionHintNICR,
                0,
                th._100pct,
                {
                    from: alice,
                    gasPrice: 0,
                }
            ),
            "TroveManager: Fee would eat up all returned collateral"
        );
    });

    it("getPendingZUSDDebtReward(): Returns 0 if there is no pending ZUSDDebt reward", async () => {
        // Make some troves
        const { totalDebt } = await openTrove({
            ICR: toBN(dec(2, 18)),
            extraZUSDAmount: dec(100, 18),
            extraParams: { from: defaulter_1 },
        });

        await openTrove({
            ICR: toBN(dec(3, 18)),
            extraZUSDAmount: dec(20, 18),
            extraParams: { from: carol },
        });

        await openTrove({
            ICR: toBN(dec(20, 18)),
            extraZUSDAmount: totalDebt,
            extraParams: { from: whale },
        });
        await stabilityPool.provideToSP(totalDebt, ZERO_ADDRESS, { from: whale });

        // Price drops
        await priceFeed.setPrice(dec(100, 18));

        await troveManager.liquidate(defaulter_1);

        // Confirm defaulter_1 liquidated
        assert.isFalse(await sortedTroves.contains(defaulter_1));

        // Confirm there are no pending rewards from liquidation
        const current_L_ZUSDDebt = await troveManager.L_ZUSDDebt();
        assert.equal(current_L_ZUSDDebt, 0);

        const carolSnapshot_L_ZUSDDebt = (await troveManager.rewardSnapshots(carol))[1];
        assert.equal(carolSnapshot_L_ZUSDDebt, 0);

        const carol_PendingZUSDDebtReward = await troveManager.getPendingZUSDDebtReward(carol);
        assert.equal(carol_PendingZUSDDebtReward, 0);
    });

    it("getPendingETHReward(): Returns 0 if there is no pending ETH reward", async () => {
        // make some troves
        const { totalDebt } = await openTrove({
            ICR: toBN(dec(2, 18)),
            extraZUSDAmount: dec(100, 18),
            extraParams: { from: defaulter_1 },
        });

        await openTrove({
            ICR: toBN(dec(3, 18)),
            extraZUSDAmount: dec(20, 18),
            extraParams: { from: carol },
        });

        await openTrove({
            ICR: toBN(dec(20, 18)),
            extraZUSDAmount: totalDebt,
            extraParams: { from: whale },
        });
        await stabilityPool.provideToSP(totalDebt, ZERO_ADDRESS, { from: whale });

        // Price drops
        await priceFeed.setPrice(dec(100, 18));

        await troveManager.liquidate(defaulter_1);

        // Confirm defaulter_1 liquidated
        assert.isFalse(await sortedTroves.contains(defaulter_1));

        // Confirm there are no pending rewards from liquidation
        const current_L_ETH = await troveManager.L_ETH();
        assert.equal(current_L_ETH, 0);

        const carolSnapshot_L_ETH = (await troveManager.rewardSnapshots(carol))[0];
        assert.equal(carolSnapshot_L_ETH, 0);

        const carol_PendingETHReward = await troveManager.getPendingETHReward(carol);
        assert.equal(carol_PendingETHReward, 0);
    });

    // --- computeICR ---

    it("computeICR(): Returns 0 if trove's coll is worth 0", async () => {
        const price = 0;
        const coll = dec(1, "ether");
        const debt = dec(100, 18);

        const ICR = (await troveManager.computeICR(coll, debt, price)).toString();

        assert.equal(ICR, 0);
    });

    it("computeICR(): Returns 2^256-1 for ETH:USD = 100, coll = 1 ETH, debt = 100 ZUSD", async () => {
        const price = dec(100, 18);
        const coll = dec(1, "ether");
        const debt = dec(100, 18);

        const ICR = (await troveManager.computeICR(coll, debt, price)).toString();

        assert.equal(ICR, dec(1, 18));
    });

    it("computeICR(): returns correct ICR for ETH:USD = 100, coll = 200 ETH, debt = 30 ZUSD", async () => {
        const price = dec(100, 18);
        const coll = dec(200, "ether");
        const debt = dec(30, 18);

        const ICR = (await troveManager.computeICR(coll, debt, price)).toString();

        assert.isAtMost(th.getDifference(ICR, "666666666666666666666"), 1000);
    });

    it("computeICR(): returns correct ICR for ETH:USD = 250, coll = 1350 ETH, debt = 127 ZUSD", async () => {
        const price = "250000000000000000000";
        const coll = "1350000000000000000000";
        const debt = "127000000000000000000";

        const ICR = await troveManager.computeICR(coll, debt, price);

        assert.isAtMost(th.getDifference(ICR, "2657480314960630000000"), 1000000);
    });

    it("computeICR(): returns correct ICR for ETH:USD = 100, coll = 1 ETH, debt = 54321 ZUSD", async () => {
        const price = dec(100, 18);
        const coll = dec(1, "ether");
        const debt = "54321000000000000000000";

        const ICR = (await troveManager.computeICR(coll, debt, price)).toString();

        assert.isAtMost(th.getDifference(ICR, "1840908672520756"), 1000);
    });

    it("computeICR(): Returns 2^256-1 if trove has non-zero coll and zero debt", async () => {
        const price = dec(100, 18);
        const coll = dec(1, "ether");
        const debt = 0;

        const ICR = web3.utils.toHex(await troveManager.computeICR(coll, debt, price));
        const maxBytes32 = "0xffffffffffffffffffffffffffffffffffffffffffffffffffffffffffffffff";

        assert.equal(ICR, maxBytes32);
    });

    // --- checkRecoveryMode ---

    //TCR < 150%
    it("checkRecoveryMode(): Returns true when TCR < 150%", async () => {
        await priceFeed.setPrice(dec(100, 18));

        await openTrove({ ICR: toBN(dec(150, 16)), extraParams: { from: alice } });
        await openTrove({ ICR: toBN(dec(150, 16)), extraParams: { from: bob } });

        await priceFeed.setPrice("99999999999999999999");

        const TCR = await th.getTCR(contracts);

        assert.isTrue(TCR.lte(toBN("1500000000000000000")));

        assert.isTrue(await th.checkRecoveryMode(contracts));
    });

    // TCR == 150%
    it("checkRecoveryMode(): Returns false when TCR == 150%", async () => {
        await priceFeed.setPrice(dec(100, 18));

        await openTrove({ ICR: toBN(dec(150, 16)), extraParams: { from: alice } });
        await openTrove({ ICR: toBN(dec(150, 16)), extraParams: { from: bob } });

        const TCR = await th.getTCR(contracts);

        assert.equal(TCR, "1500000000000000000");

        assert.isFalse(await th.checkRecoveryMode(contracts));
    });

    // > 150%
    it("checkRecoveryMode(): Returns false when TCR > 150%", async () => {
        await priceFeed.setPrice(dec(100, 18));

        await openTrove({ ICR: toBN(dec(150, 16)), extraParams: { from: alice } });
        await openTrove({ ICR: toBN(dec(150, 16)), extraParams: { from: bob } });

        await priceFeed.setPrice("100000000000000000001");

        const TCR = await th.getTCR(contracts);

        assert.isTrue(TCR.gte(toBN("1500000000000000000")));

        assert.isFalse(await th.checkRecoveryMode(contracts));
    });

    // check 0
    it("checkRecoveryMode(): Returns false when TCR == 0", async () => {
        await priceFeed.setPrice(dec(100, 18));

        await openTrove({ ICR: toBN(dec(150, 16)), extraParams: { from: alice } });
        await openTrove({ ICR: toBN(dec(150, 16)), extraParams: { from: bob } });

        await priceFeed.setPrice(0);

        const TCR = (await th.getTCR(contracts)).toString();

        assert.equal(TCR, 0);

        assert.isTrue(await th.checkRecoveryMode(contracts));
    });

    // --- Getters ---

    it("getTroveStake(): Returns stake", async () => {
        const { collateral: A_coll } = await openTrove({
            ICR: toBN(dec(150, 16)),
            extraParams: { from: A },
        });
        const { collateral: B_coll } = await openTrove({
            ICR: toBN(dec(150, 16)),
            extraParams: { from: B },
        });

        const A_Stake = await troveManager.getTroveStake(A);
        const B_Stake = await troveManager.getTroveStake(B);

        assert.equal(A_Stake, A_coll.toString());
        assert.equal(B_Stake, B_coll.toString());
    });

    it("getTroveColl(): Returns coll", async () => {
        const { collateral: A_coll } = await openTrove({
            ICR: toBN(dec(150, 16)),
            extraParams: { from: A },
        });
        const { collateral: B_coll } = await openTrove({
            ICR: toBN(dec(150, 16)),
            extraParams: { from: B },
        });

        assert.equal(await troveManager.getTroveColl(A), A_coll.toString());
        assert.equal(await troveManager.getTroveColl(B), B_coll.toString());
    });

    it("getTroveDebt(): Returns debt", async () => {
        const { totalDebt: totalDebtA } = await openTrove({
            ICR: toBN(dec(150, 16)),
            extraParams: { from: A },
        });
        const { totalDebt: totalDebtB } = await openTrove({
            ICR: toBN(dec(150, 16)),
            extraParams: { from: B },
        });

        const A_Debt = await troveManager.getTroveDebt(A);
        const B_Debt = await troveManager.getTroveDebt(B);

        // Expect debt = requested + 0.5% fee + 50 (due to gas comp)

        assert.equal(A_Debt, totalDebtA.toString());
        assert.equal(B_Debt, totalDebtB.toString());
    });

    it("getTroveStatus(): Returns status", async () => {
        const { totalDebt: B_totalDebt } = await openTrove({
            ICR: toBN(dec(150, 16)),
            extraParams: { from: B },
        });
        await openTrove({
            ICR: toBN(dec(150, 16)),
            extraZUSDAmount: B_totalDebt,
            extraParams: { from: A },
        });

        // to be able to repay:
        await zusdToken.transfer(B, B_totalDebt, { from: A });
        await borrowerOperations.closeTrove({ from: B });

        const A_Status = await troveManager.getTroveStatus(A);
        const B_Status = await troveManager.getTroveStatus(B);
        const C_Status = await troveManager.getTroveStatus(C);

        assert.equal(A_Status, "1"); // active
        assert.equal(B_Status, "2"); // closed by user
        assert.equal(C_Status, "0"); // non-existent
    });

    it("hasPendingRewards(): Returns false it trove is not active", async () => {
        assert.isFalse(await troveManager.hasPendingRewards(alice));
    });
});

contract("Reset chain state", async (accounts) => {});<|MERGE_RESOLUTION|>--- conflicted
+++ resolved
@@ -23,11 +23,6 @@
  * the parameter BETA in the TroveManager, which is still TBD based on economic modelling.
  *
  */
-<<<<<<< HEAD
-contract("TroveManager", async (accounts) => {
-    const _18_zeros = "000000000000000000";
-    const ZERO_ADDRESS = th.ZERO_ADDRESS;
-=======
 contract('TroveManager', async accounts => {
 
   const _18_zeros = '000000000000000000';
@@ -174,7 +169,6 @@
 
     // price drops to 1ETH:100ZUSD, reducing Bob's ICR below MCR
     await priceFeed.setPrice('100000000000000000000');
->>>>>>> d236dc0b
 
     const [
         owner,
