--- conflicted
+++ resolved
@@ -53,12 +53,9 @@
             address(stabilityPool),
             address(borrowerOperations)
         );
-<<<<<<< HEAD
-        priceFeed = new PriceFeedTestnet();
-=======
         collSurplusPool = new CollSurplusPool();
         priceFeed = new PriceFeed();
->>>>>>> 8dbf4410
+        priceFeed = new PriceFeedTestnet();
         sortedCDPs = new SortedCDPs();
 
         cdpManager.setAddresses(address(borrowerOperations), address(activePool), address(defaultPool), address(stabilityPool), address(collSurplusPool), address(priceFeed), address(clvToken), address(sortedCDPs), address(0));
@@ -67,15 +64,9 @@
         activePool.setAddresses(address(borrowerOperations), address(cdpManager), address(stabilityPool), address(defaultPool));
         defaultPool.setAddresses(address(cdpManager), address(activePool));
         
-<<<<<<< HEAD
-        // TODO
-        stabilityPool.setAddresses(address(borrowerOperations), address(cdpManager), address(activePool), address(clvToken), address(0));
-        priceFeed.setAddresses(address(cdpManager), address(0));
-=======
         stabilityPool.setAddresses(address(borrowerOperations), address(cdpManager), address(activePool), address(clvToken), address(sortedCDPs), address(priceFeed), address(0));
         collSurplusPool.setAddresses(address(borrowerOperations), address(cdpManager), address(activePool));
         priceFeed.setAddresses(address(cdpManager), address(0), address(0));
->>>>>>> 8dbf4410
         sortedCDPs.setParams(1e18, address(cdpManager), address(borrowerOperations));
 
         for (uint i = 0; i < NUMBER_OF_ACTORS; i++) {
