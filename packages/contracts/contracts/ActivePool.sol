// SPDX-License-Identifier: MIT

pragma solidity 0.6.11;

import './Interfaces/IPool.sol';
import "./Dependencies/SafeMath.sol";
import "./Dependencies/Ownable.sol";
import "./Dependencies/console.sol";

contract ActivePool is Ownable, IPool {
    using SafeMath for uint256;

    address public poolManagerAddress;
    address public cdpManagerAddress;
    address public defaultPoolAddress;
    uint256 internal ETH;  // deposited ether tracker
    uint256 internal CLVDebt;

    // --- Events ---

    event CDPManagerAddressChanged(address _cdpManagerAddress);

    // --- Contract setters ---

    function setAddresses(
        address _poolManagerAddress,
        address _cdpManagerAddress,
        address _defaultPoolAddress
    )
        external
        onlyOwner
    {
        poolManagerAddress = _poolManagerAddress;
        cdpManagerAddress = _cdpManagerAddress;
        defaultPoolAddress = _defaultPoolAddress;

        emit PoolManagerAddressChanged(_poolManagerAddress);
        emit CDPManagerAddressChanged(_cdpManagerAddress);
        emit DefaultPoolAddressChanged(_defaultPoolAddress);

        _renounceOwnership();
    }

    // --- Getters for public variables. Required by IPool interface ---

    function getETH() external view override returns (uint) {
        return ETH;
    }

    function getCLVDebt() external view override returns (uint) {
        return CLVDebt;
    }

    // --- Pool functionality ---

<<<<<<< HEAD
    function sendETH(address _account, uint _amount) external {
        _requireCallerIsPoolManagerOrCDPManager();
=======
    function sendETH(address _account, uint _amount) public override onlyPoolManagerOrCDPManager {
>>>>>>> f7399b82
        ETH = ETH.sub(_amount);  
        emit EtherSent(_account, _amount);  

        (bool success, ) = _account.call{ value: _amount }("");
        require(success, "ActivePool: sending ETH failed");
    }

<<<<<<< HEAD
    function increaseCLVDebt(uint _amount) external {
        _requireCallerIsPoolManager();
        CLVDebt  = CLVDebt.add(_amount); 
    }

    function decreaseCLVDebt(uint _amount) external {
        _requireCallerIsPoolManager();
=======
    function increaseCLVDebt(uint _amount) external override onlyPoolManager {
        CLVDebt  = CLVDebt.add(_amount); 
    }

    function decreaseCLVDebt(uint _amount) external override onlyPoolManager {
>>>>>>> f7399b82
        CLVDebt = CLVDebt.sub(_amount); 
    }

    /* Returns the raw ether balance at ActivePool address.  
    Not necessarily equal to the ETH state variable - ether can be forcibly sent to contracts. */
    function getRawETHBalance() external view override returns (uint) {
        return address(this).balance;
    }

<<<<<<< HEAD
    // --- 'require' functions ---

    function _requireCallerIsPoolManager() internal view {
        require(_msgSender() == poolManagerAddress, "ActivePool: Caller is not the PoolManager");
    }

     function _requireCallerIsPoolManagerOrDefaultPool() internal view {
        require(
            _msgSender() == poolManagerAddress || _msgSender() == defaultPoolAddress, 
            "ActivePool: Caller is neither the PoolManager nor Default Pool");
    }

    function _requireCallerIsPoolManagerOrCDPManager() internal view {
        require(
            _msgSender() == poolManagerAddress || 
            _msgSender() == cdpManagerAddress, 
            "ActivePool: Caller is neither the PoolManager nor CDPManager");
    }

    // --- Fallback function ---

    function () external payable {
        _requireCallerIsPoolManagerOrDefaultPool();
=======
    receive() external payable onlyPoolManagerOrDefaultPool {
>>>>>>> f7399b82
        ETH = ETH.add(msg.value);
    }
}<|MERGE_RESOLUTION|>--- conflicted
+++ resolved
@@ -53,12 +53,8 @@
 
     // --- Pool functionality ---
 
-<<<<<<< HEAD
-    function sendETH(address _account, uint _amount) external {
+    function sendETH(address _account, uint _amount) external override {
         _requireCallerIsPoolManagerOrCDPManager();
-=======
-    function sendETH(address _account, uint _amount) public override onlyPoolManagerOrCDPManager {
->>>>>>> f7399b82
         ETH = ETH.sub(_amount);  
         emit EtherSent(_account, _amount);  
 
@@ -66,21 +62,13 @@
         require(success, "ActivePool: sending ETH failed");
     }
 
-<<<<<<< HEAD
-    function increaseCLVDebt(uint _amount) external {
+    function increaseCLVDebt(uint _amount) external override {
         _requireCallerIsPoolManager();
         CLVDebt  = CLVDebt.add(_amount); 
     }
 
-    function decreaseCLVDebt(uint _amount) external {
+    function decreaseCLVDebt(uint _amount) external override {
         _requireCallerIsPoolManager();
-=======
-    function increaseCLVDebt(uint _amount) external override onlyPoolManager {
-        CLVDebt  = CLVDebt.add(_amount); 
-    }
-
-    function decreaseCLVDebt(uint _amount) external override onlyPoolManager {
->>>>>>> f7399b82
         CLVDebt = CLVDebt.sub(_amount); 
     }
 
@@ -90,7 +78,6 @@
         return address(this).balance;
     }
 
-<<<<<<< HEAD
     // --- 'require' functions ---
 
     function _requireCallerIsPoolManager() internal view {
@@ -112,11 +99,8 @@
 
     // --- Fallback function ---
 
-    function () external payable {
+    receive() external payable {
         _requireCallerIsPoolManagerOrDefaultPool();
-=======
-    receive() external payable onlyPoolManagerOrDefaultPool {
->>>>>>> f7399b82
         ETH = ETH.add(msg.value);
     }
 }