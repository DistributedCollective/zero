--- conflicted
+++ resolved
@@ -73,11 +73,7 @@
     }
 
     // Accurately multiply one uint by a 'duint'. Returns a uint.
-<<<<<<< HEAD
-    function mul_uintByDuint( uint x, uint y_duint)internal view returns (uint prod) {
-=======
     function mul_uintByDuint( uint x, uint y_duint) internal view returns (uint prod) {
->>>>>>> 963ebfca
         uint x_duint = toDuint(x);
 
         uint prod_duint = decMul(x_duint, y_duint);
@@ -86,11 +82,7 @@
         return prod;
     }
 
-<<<<<<< HEAD
-    function mul_uintByDuint_roundUp( uint x, uint y_duint)internal view returns (uint prod) {
-=======
     function mul_uintByDuint_roundUp( uint x, uint y_duint) internal view returns (uint prod) {
->>>>>>> 963ebfca
         uint x_duint = toDuint(x);
 
         uint prod_duint = decMul(x_duint, y_duint);
@@ -132,15 +124,6 @@
     }
 
      // --- Normal Solidity multiplication and floor division ---
-<<<<<<< HEAD
-    function normalDiv(uint a, uint b) internal view returns(uint) {
-        return SafeMath.div(a, b);
-    }
-
-    function normalMul(uint a, uint b) internal view returns(uint) {
-        return SafeMath.mul(a, b);
-    }  
-=======
     // function normalDiv(uint a, uint b) public view returns(uint) {
     //     return SafeMath.div(a, b);
     // }
@@ -148,7 +131,6 @@
     // function normalMul(uint a, uint b) public view returns(uint) {
     //     return SafeMath.mul(a, b);
     // }  
->>>>>>> 963ebfca
 
     // --- Normal min function ---
     function getMin(uint a, uint b) internal view returns(uint) {
