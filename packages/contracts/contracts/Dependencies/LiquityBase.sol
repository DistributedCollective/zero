pragma solidity 0.5.16;

import "./Math.sol";

/* Base contract for CDPManager and BorrowerOperations. Contains global system constants and
common functions. */
contract LiquityBase {
    using SafeMath for uint;

    uint constant public _100pct = 1000000000000000000; // 1e18

    // Minimum collateral ratio for individual troves
    uint constant public MCR = 1100000000000000000; // 110%

    // Critical system collateral ratio. If the total system collateral (TCR) falls below the CCR, Recovery Mode is triggered.
    uint constant public  CCR = 1500000000000000000; // 150%
    
    // The minimum virtual debt assigned to all troves: 10 CLV.
    uint constant public MIN_VIRTUAL_DEBT = 10e18;   

    // The minimum value of collateral allowed for a new deposit, in USD.
<<<<<<< HEAD
    uint constant public MIN_COLL_IN_USD = 20000000000000000000;

   

=======
    uint constant public MIN_COLL_IN_USD = 20000000000000000000; // $20 with 18 decimals
    
>>>>>>> 3d408c64
    // --- Gas compensation functions ---

    /* Return the amount of ETH to be drawn from a trove's collateral and sent as gas compensation. 
    Given by the maximum of { $10 worth of ETH,  dollar value of 0.5% of collateral } */
    function _getGasCompensation(uint _entireColl, uint _price) internal view returns (uint) {
        
        // --- Enable gas compensation --- 
        // *******************************

        // uint minETHComp = _getMinVirtualDebtInETH(_price);

        // if (_entireColl <= minETHComp) { return _entireColl; }

        // uint _0pt5percentOfColl = _entireColl.div(200);

        // uint compensation = Math._max(minETHComp, _0pt5percentOfColl);
        // return compensation;

        // *******************************
        

        // --- Disable gas compensation ----
        // *******************************

        return 0;

        // *******************************
    }

    // Returns the composite debt (actual debt + virtual debt) of a trove, for the purpose of ICR calculation
    function _getCompositeDebt(uint _debt) internal pure returns (uint) {
        /* If trove has no actual outstanding debt, then it is unliquidateable, 
        and should have no virtual debt */
        if (_debt == 0) {return 0;}  

        // --- Enable virtual debt ---
        // *******************************

        // return _debt.add(MIN_VIRTUAL_DEBT);

        // *******************************


        // --- Disable virtual debt ---
        // *******************************

        return _debt;

        // *******************************
    }

      // Returns the ETH amount that is equal, in $USD value, to the minVirtualDebt 
    function _getMinVirtualDebtInETH(uint _price) internal pure returns (uint minETHComp) {
        minETHComp = MIN_VIRTUAL_DEBT.mul(1e18).div(_price);
        return minETHComp;
    }

    // Used only in tests. TODO: Move to CDPManagerTester
    function getActualDebtFromComposite(uint _debtVal) external pure returns (uint) {
        uint debtValMinusVirtual = _debtVal.sub(MIN_VIRTUAL_DEBT);
        uint compositeDebt = _getCompositeDebt(debtValMinusVirtual);

        // If gas comp is on, the actual debt is the debt value sans the virtual debt
        if (compositeDebt == _debtVal) {return debtValMinusVirtual;}
        
        // if gas comp if off, the actual debt is the original debt value
        if (compositeDebt == debtValMinusVirtual) {return _debtVal;}
    }
}<|MERGE_RESOLUTION|>--- conflicted
+++ resolved
@@ -19,15 +19,8 @@
     uint constant public MIN_VIRTUAL_DEBT = 10e18;   
 
     // The minimum value of collateral allowed for a new deposit, in USD.
-<<<<<<< HEAD
-    uint constant public MIN_COLL_IN_USD = 20000000000000000000;
-
-   
-
-=======
     uint constant public MIN_COLL_IN_USD = 20000000000000000000; // $20 with 18 decimals
     
->>>>>>> 3d408c64
     // --- Gas compensation functions ---
 
     /* Return the amount of ETH to be drawn from a trove's collateral and sent as gas compensation. 
