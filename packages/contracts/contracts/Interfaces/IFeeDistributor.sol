// SPDX-License-Identifier: MIT

pragma solidity 0.6.11;

/// Common interface for Fee Distributor.
interface IFeeDistributor {
    // --- Events ---

<<<<<<< HEAD
    event FeeCollectorAddressChanged(address _feeCollectorAddress);
=======
    event FeeSharingCollectorAddressChanged(address _feeSharingCollectorAddress);
>>>>>>> 1c7517c6
    event ZeroStakingAddressChanged(address _zeroStakingAddress);
    event BorrowerOperationsAddressChanged(address _borrowerOperationsAddress);
    event TroveManagerAddressChanged(address _troveManagerAddress);
    event WrbtcAddressChanged(address _wrbtcAddress);
    event ZUSDTokenAddressChanged(address _zusdTokenAddress);
    event ActivePoolAddressSet(address _activePoolAddress);

    event ZUSDDistributed(uint256 _zusdDistributedAmount);
    event RBTCistributed(uint256 _rbtcDistributedAmount);

    // --- Functions ---

    /**
     * @notice Called only once on init, to set addresses of other Zero contracts. Callable only by owner
     * @dev initializer function, checks addresses are contracts
<<<<<<< HEAD
     * @param _feeCollectorAddress SOVFeeCollector address
=======
     * @param _feeSharingCollectorAddress FeeSharingCollector address
>>>>>>> 1c7517c6
     * @param _zeroStakingAddress ZEROStaking contract address
     * @param _borrowerOperationsAddress borrowerOperations contract address
     * @param _troveManagerAddress TroveManager contract address
     * @param _wrbtcAddress wrbtc ERC20 contract address
     * @param _zusdTokenAddress ZUSDToken contract address
     * @param _activePoolAddress ActivePool contract address
     */
    function setAddresses(
<<<<<<< HEAD
        address _feeCollectorAddress,
=======
        address _feeSharingCollectorAddress,
>>>>>>> 1c7517c6
        address _zeroStakingAddress,
        address _borrowerOperationsAddress,
        address _troveManagerAddress,
        address _wrbtcAddress,
        address _zusdTokenAddress,
        address _activePoolAddress
    ) external;

    function distributeFees() external;
}<|MERGE_RESOLUTION|>--- conflicted
+++ resolved
@@ -6,11 +6,7 @@
 interface IFeeDistributor {
     // --- Events ---
 
-<<<<<<< HEAD
-    event FeeCollectorAddressChanged(address _feeCollectorAddress);
-=======
     event FeeSharingCollectorAddressChanged(address _feeSharingCollectorAddress);
->>>>>>> 1c7517c6
     event ZeroStakingAddressChanged(address _zeroStakingAddress);
     event BorrowerOperationsAddressChanged(address _borrowerOperationsAddress);
     event TroveManagerAddressChanged(address _troveManagerAddress);
@@ -26,11 +22,7 @@
     /**
      * @notice Called only once on init, to set addresses of other Zero contracts. Callable only by owner
      * @dev initializer function, checks addresses are contracts
-<<<<<<< HEAD
-     * @param _feeCollectorAddress SOVFeeCollector address
-=======
      * @param _feeSharingCollectorAddress FeeSharingCollector address
->>>>>>> 1c7517c6
      * @param _zeroStakingAddress ZEROStaking contract address
      * @param _borrowerOperationsAddress borrowerOperations contract address
      * @param _troveManagerAddress TroveManager contract address
@@ -39,11 +31,7 @@
      * @param _activePoolAddress ActivePool contract address
      */
     function setAddresses(
-<<<<<<< HEAD
-        address _feeCollectorAddress,
-=======
         address _feeSharingCollectorAddress,
->>>>>>> 1c7517c6
         address _zeroStakingAddress,
         address _borrowerOperationsAddress,
         address _troveManagerAddress,
