// SPDX-License-Identifier: MIT

pragma solidity 0.6.11;

import "./Interfaces/ITroveManager.sol";
<<<<<<< HEAD
import "./Interfaces/IDefaultPool.sol";
import "./Interfaces/IActivePool.sol";
=======
>>>>>>> 51f5cb28
import "./Interfaces/IStabilityPool.sol";
import "./Interfaces/ICollSurplusPool.sol";
import "./Interfaces/ILUSDToken.sol";
import "./Interfaces/ISortedTroves.sol";
import "./Interfaces/ILQTYStaking.sol";
import "./Dependencies/LiquityBase.sol";
import "./Dependencies/Ownable.sol";
import "./Dependencies/CheckContract.sol";
import "./Dependencies/console.sol";

contract TroveManager is LiquityBase, Ownable, CheckContract, ITroveManager {

    // --- Connected contract declarations ---

    address public borrowerOperationsAddress;

<<<<<<< HEAD
    IActivePool public activePool;

    IDefaultPool public defaultPool;

=======
>>>>>>> 51f5cb28
    IStabilityPool public stabilityPool;

    address gasPoolAddress;

    ICollSurplusPool collSurplusPool;

    ILUSDToken public lusdToken;

    ILQTYStaking public lqtyStaking;

    // A doubly linked list of Troves, sorted by their sorted by their collateral ratios
    ISortedTroves public sortedTroves;

    // --- Data structures ---

    uint constant public SECONDS_IN_ONE_MINUTE = 60;
    uint constant public MINUTE_DECAY_FACTOR = 999832508430720967;  // 18 digit decimal. Corresponds to an hourly decay factor of 0.99

    /* 
    * BETA: 18 digit decimal. Parameter by which to divide the redeemed fraction, in order to calc the new base rate from a redemption. 
    * Corresponds to (1 / ALPHA) in the white paper. 
    */
    uint constant public BETA = 2;

    uint public baseRate;

    // The timestamp of the latest fee operation (redemption or new LUSD issuance) 
    uint public lastFeeOperationTime;

    enum Status { nonExistent, active, closed }

    // Store the necessary data for a trove
    struct Trove {
        uint debt;
        uint coll;
        uint stake;
        Status status;
        uint128 arrayIndex;
    }

    mapping (address => Trove) public Troves;

    uint public totalStakes;

    // Snapshot of the value of totalStakes, taken immediately after the latest liquidation
    uint public totalStakesSnapshot;

    // Snapshot of the total collateral across the ActivePool and DefaultPool, immediately after the latest liquidation.
    uint public totalCollateralSnapshot;

    /*
    * L_ETH and L_LUSDDebt track the sums of accumulated liquidation rewards per unit staked. During its lifetime, each stake earns:
    *
    * An ETH gain of ( stake * [L_ETH - L_ETH(0)] )
    * A LUSDDebt increase  of ( stake * [L_LUSDDebt - L_LUSDDebt(0)] )
    *
    * Where L_ETH(0) and L_LUSDDebt(0) are snapshots of L_ETH and L_LUSDDebt for the active Trove taken at the instant the stake was made
    */
    uint public L_ETH;
    uint public L_LUSDDebt;

    // Map addresses with active troves to their RewardSnapshot
    mapping (address => RewardSnapshot) public rewardSnapshots;

    // Object containing the ETH and LUSD snapshots for a given active trove
    struct RewardSnapshot { uint ETH; uint LUSDDebt;}

    // Array of all active trove addresses - used to to compute an approximate hint off-chain, for the sorted list insertion
    address[] public TroveOwners;

    // Error trackers for the trove redistribution calculation
    uint public lastETHError_Redistribution;
    uint public lastLUSDDebtError_Redistribution;

    /* 
    * --- Variable container structs for liquidations ---
    *
    * These structs are used to hold, return and assign variables inside the liquidation functions,
    * in order to avoid the error: "CompilerError: Stack too deep". 
    **/

    struct LocalVariables_OuterLiquidationFunction {
        uint price;
        uint LUSDInStabPool;
        bool recoveryModeAtStart;
        uint liquidatedDebt;
        uint liquidatedColl;
    }

    struct LocalVariables_InnerSingleLiquidateFunction {
        uint collToLiquidate;
        uint pendingDebtReward;
        uint pendingCollReward;
    }

    struct LocalVariables_LiquidationSequence {
        uint remainingLUSDInStabPool;
        uint i;
        uint ICR;
        address user;
        bool backToNormalMode;
        uint entireSystemDebt;
        uint entireSystemColl;
    }

    struct LiquidationValues {
        uint entireTroveDebt;
        uint entireTroveColl;
        uint collGasCompensation;
        uint LUSDGasCompensation;
        uint debtToOffset;
        uint collToSendToSP;
        uint debtToRedistribute;
        uint collToRedistribute;
        address partialAddr;
        uint partialNewDebt;
        uint partialNewColl;
        address partialUpperHint;
        address partialLowerHint;
    }

    struct LiquidationTotals {
        uint totalCollInSequence;
        uint totalDebtInSequence;
        uint totalCollGasCompensation;
        uint totalLUSDGasCompensation;
        uint totalDebtToOffset;
        uint totalCollToSendToSP;
        uint totalDebtToRedistribute;
        uint totalCollToRedistribute;
        address partialAddr;
        uint partialNewDebt;
        uint partialNewColl;
        address partialUpperHint;
        address partialLowerHint;
    }

    // --- Variable container structs for redemptions ---

    struct RedemptionTotals {
        uint totalLUSDToRedeem;
        uint totalETHDrawn;
        uint ETHFee;
        uint ETHToSendToRedeemer;
        uint decayedBaseRate;
    }

    struct SingleRedemptionValues {
        uint LUSDLot;
        uint ETHLot;
    }

    // --- Events ---

    event Liquidation(uint _liquidatedDebt, uint _liquidatedColl, uint _collGasCompensation, uint _LUSDGasCompensation);
    event Redemption(uint _attemptedLUSDAmount, uint _actualLUSDAmount, uint _ETHSent, uint _ETHFee);

    enum TroveManagerOperation {
        applyPendingRewards,
        liquidateInNormalMode,
        liquidateInRecoveryMode,
        partiallyLiquidateInRecoveryMode,
        redeemCollateral
    }

    event TroveCreated(address indexed _borrower, uint _arrayIndex);
    event TroveUpdated(address indexed _borrower, uint _debt, uint _coll, uint _stake, TroveManagerOperation _operation);
    event TroveLiquidated(address indexed _borrower, uint _debt, uint _coll, TroveManagerOperation _operation);

    // --- Dependency setter ---

    function setAddresses(
        address _borrowerOperationsAddress,
        address _activePoolAddress,
        address _defaultPoolAddress,
        address _stabilityPoolAddress,
        address _gasPoolAddress,
        address _collSurplusPoolAddress,
        address _priceFeedAddress,
        address _lusdTokenAddress,
        address _sortedTrovesAddress,
        address _lqtyStakingAddress
    )
        external
        override
        onlyOwner
    {
        checkContract(_borrowerOperationsAddress);
        checkContract(_activePoolAddress);
        checkContract(_defaultPoolAddress);
        checkContract(_stabilityPoolAddress);
        checkContract(_gasPoolAddress);
        checkContract(_collSurplusPoolAddress);
        checkContract(_priceFeedAddress);
        checkContract(_lusdTokenAddress);
        checkContract(_sortedTrovesAddress);
        checkContract(_lqtyStakingAddress);

        borrowerOperationsAddress = _borrowerOperationsAddress;
        activePool = IActivePool(_activePoolAddress);
        defaultPool = IDefaultPool(_defaultPoolAddress);
        stabilityPool = IStabilityPool(_stabilityPoolAddress);
        gasPoolAddress = _gasPoolAddress;
        collSurplusPool = ICollSurplusPool(_collSurplusPoolAddress);
        priceFeed = IPriceFeed(_priceFeedAddress);
        lusdToken = ILUSDToken(_lusdTokenAddress);
        sortedTroves = ISortedTroves(_sortedTrovesAddress);
        lqtyStaking = ILQTYStaking(_lqtyStakingAddress);

        emit BorrowerOperationsAddressChanged(_borrowerOperationsAddress);
        emit ActivePoolAddressChanged(_activePoolAddress);
        emit DefaultPoolAddressChanged(_defaultPoolAddress);
        emit StabilityPoolAddressChanged(_stabilityPoolAddress);
        emit GasPoolAddressChanged(_gasPoolAddress);
        emit CollSurplusPoolAddressChanged(_collSurplusPoolAddress);
        emit PriceFeedAddressChanged(_priceFeedAddress);
        emit LUSDTokenAddressChanged(_lusdTokenAddress);
        emit SortedTrovesAddressChanged(_sortedTrovesAddress);
        emit LQTYStakingAddressChanged(_lqtyStakingAddress);

        _renounceOwnership();
    }

    // --- Getters ---

    function getTroveOwnersCount() external view override returns (uint) {
        return TroveOwners.length;
    }

    function getTroveFromTroveOwnersArray(uint _index) external view override returns (address) {
        return TroveOwners[_index];
    }

    // --- Trove Liquidation functions ---

    // Single liquidation function. Closes the trove if its ICR is lower than the minimum collateral ratio. 
    function liquidate(address _borrower) external override {
        _requireTroveisActive(_borrower);

        address[] memory borrowers = new address[](1);
        borrowers[0] = _borrower;
        batchLiquidateTroves(borrowers);
    }

    // --- Inner single liquidation functions ---

    // Liquidate one trove, in Normal Mode.
    function _liquidateNormalMode(address _borrower, uint _LUSDInStabPool) internal returns (LiquidationValues memory V) {
        LocalVariables_InnerSingleLiquidateFunction memory L;

        (V.entireTroveDebt,
        V.entireTroveColl,
        L.pendingDebtReward,
        L.pendingCollReward) = getEntireDebtAndColl(_borrower);

        _movePendingTroveRewardsToActivePool(L.pendingDebtReward, L.pendingCollReward);
        _removeStake(_borrower);

        V.collGasCompensation = _getCollGasCompensation(V.entireTroveColl);
        V.LUSDGasCompensation = LUSD_GAS_COMPENSATION;
        uint collToLiquidate = V.entireTroveColl.sub(V.collGasCompensation);

        (V.debtToOffset,
        V.collToSendToSP,
        V.debtToRedistribute,
        V.collToRedistribute) = _getOffsetAndRedistributionVals(V.entireTroveDebt, collToLiquidate, _LUSDInStabPool);

        _closeTrove(_borrower);
        emit TroveLiquidated(_borrower, V.entireTroveDebt, V.entireTroveColl, TroveManagerOperation.liquidateInNormalMode);

        return V;
    }

    // Liquidate one trove, in Recovery Mode.
    function _liquidateRecoveryMode(address _borrower, uint _ICR, uint _LUSDInStabPool, uint _TCR) internal returns (LiquidationValues memory V) {
        LocalVariables_InnerSingleLiquidateFunction memory L;
        
        if (TroveOwners.length <= 1) { return V; } // don't liquidate if last trove

        (V.entireTroveDebt,
        V.entireTroveColl,
        L.pendingDebtReward,
        L.pendingCollReward) = getEntireDebtAndColl(_borrower);

        _movePendingTroveRewardsToActivePool(L.pendingDebtReward, L.pendingCollReward);

        V.collGasCompensation = _getCollGasCompensation(V.entireTroveColl);
        // In case of a partial liquidation, V.LUSDGasCompensation will be overwritten to zero, in the third branch below
        V.LUSDGasCompensation = LUSD_GAS_COMPENSATION;
        L.collToLiquidate = V.entireTroveColl.sub(V.collGasCompensation);

        // If ICR <= 100%, purely redistribute the Trove across all active Troves
        if (_ICR <= _100pct) {
            _removeStake(_borrower);

            V.debtToOffset = 0;
            V.collToSendToSP = 0;
            V.debtToRedistribute = V.entireTroveDebt;
            V.collToRedistribute = L.collToLiquidate;

            _closeTrove(_borrower);
            emit TroveLiquidated(_borrower, V.entireTroveDebt, V.entireTroveColl, TroveManagerOperation.liquidateInRecoveryMode);

        // If 100% < ICR < MCR, offset as much as possible, and redistribute the remainder
        } else if ((_ICR > _100pct) && (_ICR < MCR)) {
            _removeStake(_borrower);

            (V.debtToOffset,
            V.collToSendToSP,
            V.debtToRedistribute,
            V.collToRedistribute) = _getOffsetAndRedistributionVals(V.entireTroveDebt, L.collToLiquidate, _LUSDInStabPool);

            _closeTrove(_borrower);
            emit TroveLiquidated(_borrower, V.entireTroveDebt, V.entireTroveColl, TroveManagerOperation.liquidateInRecoveryMode);

        /* 
        * If 110% <= ICR < current TCR (accounting for the preceding liquidations in the current sequence)
        * and there is LUSD in the Stability Pool, only offset it as much as possible, with no redistribution.
        */
        } else if ((_ICR >= MCR) && (_ICR < _TCR)) {
            assert(_LUSDInStabPool != 0);

            _removeStake(_borrower);
            
            V = _getFullOrPartialOffsetVals(_borrower, V.entireTroveDebt, V.entireTroveColl, _LUSDInStabPool);

            _closeTrove(_borrower);
        }
        else { // if (_ICR >= _TCR)
            LiquidationValues memory zeroVals;
            return zeroVals;
        }

        return V;
    }

    /* In a full liquidation, returns the values for a trove's coll and debt to be offset, and coll and debt to be 
    * redistributed to active troves. 
    */
    function _getOffsetAndRedistributionVals
    (
        uint _debt,
        uint _coll,
        uint _LUSDInStabPool
    )
        internal
        pure
        returns (uint debtToOffset, uint collToSendToSP, uint debtToRedistribute, uint collToRedistribute)
    {
        if (_LUSDInStabPool > 0) {
        /* 
        * Offset as much debt & collateral as possible against the Stability Pool, and redistribute the remainder
        * between all active troves.
        *
        *  If the trove's debt is larger than the deposited LUSD in the Stability Pool:
        *
        *  - Offset an amount of the trove's debt equal to the LUSD in the Stability Pool
        *  - Send a fraction of the trove's collateral to the Stability Pool, equal to the fraction of its offset debt
        *
        */
            debtToOffset = LiquityMath._min(_debt, _LUSDInStabPool);
            collToSendToSP = _coll.mul(debtToOffset).div(_debt);
            debtToRedistribute = _debt.sub(debtToOffset);
            collToRedistribute = _coll.sub(collToSendToSP);
        } else {
            debtToOffset = 0;
            collToSendToSP = 0;
            debtToRedistribute = _debt;
            collToRedistribute = _coll;
        }
    }

    /*
    *  If it is a full offset, get its offset coll/debt and ETH gas comp, and close the trove.
    *
    * If it is a partial liquidation, get its offset coll/debt and ETH gas comp, and its new coll/debt, and its re-insertion hints.
    */
    function _getFullOrPartialOffsetVals
    (
        address _borrower,
        uint _entireTroveDebt,
        uint _entireTroveColl,
        uint _LUSDInStabPool
    )
        internal
        returns (LiquidationValues memory V)
    {
        V.entireTroveDebt = _entireTroveDebt;
        V.entireTroveColl = _entireTroveColl;

        // When Stability Pool can fully absorb the trove's debt, perform a full offset
        if (_entireTroveDebt <= _LUSDInStabPool) {
            V.collGasCompensation = _getCollGasCompensation(_entireTroveColl);
            V.LUSDGasCompensation = LUSD_GAS_COMPENSATION;

            V.debtToOffset = _entireTroveDebt;
            V.collToSendToSP = _entireTroveColl.sub(V.collGasCompensation);
            V.debtToRedistribute = 0;
            V.collToRedistribute = 0;

            emit TroveLiquidated(_borrower, _entireTroveDebt, _entireTroveColl, TroveManagerOperation.liquidateInRecoveryMode);
        }
        /* 
        * When trove's debt is greater than the Stability Pool, perform a partial liquidation: offset as much as possible,
        * and do not redistribute the remainder. The trove remains active, with a reduced collateral and debt.
        *
        * ETH gas compensation is based on and drawn from the collateral fraction that corresponds to the partial offset. 
        * LUSD gas compensation is left untouched. 
        *
        * Since ETH gas comp is drawn purely from the *liquidated* portion, the trove is left with the same ICR as before the 
        * liquidation.
        */
        else { // if (_entireTroveDebt > _LUSDInStabPool)
            // Remaining debt in the trove is lower-bounded by the trove's gas compensation
            V.partialNewDebt = LiquityMath._max(_entireTroveDebt.sub(_LUSDInStabPool), LUSD_GAS_COMPENSATION);
          
            V.debtToOffset = _entireTroveDebt.sub(V.partialNewDebt);

            uint collFraction = _entireTroveColl.mul(V.debtToOffset).div(_entireTroveDebt);
            V.collGasCompensation = _getCollGasCompensation(collFraction);
          
            V.LUSDGasCompensation = 0;  // LUSD gas compensation remains untouched

            V.collToSendToSP = collFraction.sub(V.collGasCompensation);
            V.collToRedistribute = 0;
            V.debtToRedistribute = 0;

            V.partialAddr = _borrower;
            V.partialNewColl = _entireTroveColl.sub(collFraction);

            // Get the partial trove's neighbours, so we can re-insert it later to the same position
            V.partialUpperHint = sortedTroves.getPrev(_borrower);  
            V.partialLowerHint = sortedTroves.getNext(_borrower);
        }
    }

    /* 
    * Liquidate a sequence of troves. Closes a maximum number of n under-collateralized Troves,
    * starting from the one with the lowest collateral ratio in the system, and moving upwards
    */
    function liquidateTroves(uint _n) external override {
        LocalVariables_OuterLiquidationFunction memory L;

        LiquidationTotals memory T;

        L.price = priceFeed.getPrice();
        L.LUSDInStabPool = stabilityPool.getTotalLUSDDeposits();
        L.recoveryModeAtStart = _checkRecoveryMode();

        // Perform the appropriate liquidation sequence - tally the values, and obtain their totals
        if (L.recoveryModeAtStart == true) {
            T = _getTotalsFromLiquidateTrovesSequence_RecoveryMode(L.price, L.LUSDInStabPool, _n);
        } else { // if L.recoveryModeAtStart == false
            T = _getTotalsFromLiquidateTrovesSequence_NormalMode(L.price, L.LUSDInStabPool, _n);
        }

        // Move liquidated ETH and LUSD to the appropriate pools
        stabilityPool.offset(T.totalDebtToOffset, T.totalCollToSendToSP);
        _redistributeDebtAndColl(T.totalDebtToRedistribute, T.totalCollToRedistribute);

        // Update system snapshots and the final partially liquidated trove, if there is one
        _updateSystemSnapshots_excludeCollRemainder(T.partialNewColl.add(T.totalCollGasCompensation));
        _updatePartiallyLiquidatedTrove(T.partialAddr, T.partialNewDebt, T.partialNewColl, T.partialUpperHint, T. partialLowerHint);

        L.liquidatedDebt = T.totalDebtInSequence.sub(T.partialNewDebt);
        L.liquidatedColl = T.totalCollInSequence.sub(T.totalCollGasCompensation).sub(T.partialNewColl);
        emit Liquidation(L.liquidatedDebt, L.liquidatedColl, T.totalCollGasCompensation, T.totalLUSDGasCompensation);

        // Send gas compensation to caller
        _sendGasCompensation(msg.sender, T.totalLUSDGasCompensation, T.totalCollGasCompensation);
    }

    /*
    * This function is used when the liquidateTroves sequence starts during Recovery Mode. However, it
    * handle the case where the system *leaves* Recovery Mode, part way through the liquidation sequence
    */
    function _getTotalsFromLiquidateTrovesSequence_RecoveryMode
    (
        uint _price,
        uint _LUSDInStabPool,
        uint _n
    )
        internal
        returns(LiquidationTotals memory T)
    {
        LocalVariables_LiquidationSequence memory L;
        LiquidationValues memory V;

        L.remainingLUSDInStabPool = _LUSDInStabPool;
        L.backToNormalMode = false;
        L.entireSystemDebt = getEntireSystemDebt();
        L.entireSystemColl = getEntireSystemColl();

        L.i = 0;
        while (L.i < _n) {
            L.user = sortedTroves.getLast();
            L.ICR = getCurrentICR(L.user, _price);

            if (L.backToNormalMode == false) {
                // Break the loop if ICR is greater than MCR and Stability Pool is empty
                if (L.ICR >= MCR && L.remainingLUSDInStabPool == 0) { break; }

                uint TCR = LiquityMath._computeCR(L.entireSystemColl, L.entireSystemDebt, _price);
        
                V = _liquidateRecoveryMode(L.user, L.ICR, L.remainingLUSDInStabPool, TCR);

                // Update aggregate trackers
                L.remainingLUSDInStabPool = L.remainingLUSDInStabPool.sub(V.debtToOffset);
                L.entireSystemDebt = L.entireSystemDebt.sub(V.debtToOffset);
                L.entireSystemColl = L.entireSystemColl.sub(V.collToSendToSP);

                // Add liquidation values to their respective running totals
                T = _addLiquidationValuesToTotals(T, V);

                // Break the loop if it was a partial liquidation
                if (V.partialAddr != address(0)) {break;}

                L.backToNormalMode = !_checkPotentialRecoveryMode(L.entireSystemColl, L.entireSystemDebt, _price);
            }
            else if (L.backToNormalMode == true && L.ICR < MCR) {
                V = _liquidateNormalMode(L.user, L.remainingLUSDInStabPool);

                L.remainingLUSDInStabPool = L.remainingLUSDInStabPool.sub(V.debtToOffset);

                // Add liquidation values to their respective running totals
                T = _addLiquidationValuesToTotals(T, V);

            }  else break;  // break if the loop reaches a Trove with ICR >= MCR

            // Break the loop if it reaches the first Trove in the sorted list
            if (L.user == sortedTroves.getFirst()) { break; }
            L.i++;
        }
    }

    function _getTotalsFromLiquidateTrovesSequence_NormalMode
    (
        uint _price,
        uint _LUSDInStabPool,
        uint _n
    )
        internal
        returns(LiquidationTotals memory T)
    {
        LocalVariables_LiquidationSequence memory L;
        LiquidationValues memory V;

        L.remainingLUSDInStabPool = _LUSDInStabPool;

        L.i = 0;
        while (L.i < _n) {
            L.user = sortedTroves.getLast();
            L.ICR = getCurrentICR(L.user, _price);

            if (L.ICR < MCR) {
                V = _liquidateNormalMode(L.user, L.remainingLUSDInStabPool);

                L.remainingLUSDInStabPool = L.remainingLUSDInStabPool.sub(V.debtToOffset);

                // Add liquidation values to their respective running totals
                T = _addLiquidationValuesToTotals(T, V);

            } else break;  // break if the loop reaches a Trove with ICR >= MCR

            L.i++;
        }
    }

    /* 
    * Attempt to liquidate a custom list of troves provided by the caller. The liquidation sequence stops if
    * a partial liquidation is performed, so it's up to the caller to order the troves in the _troveArray parameter.
    */
    function batchLiquidateTroves(address[] memory _troveArray) public override {
        require(_troveArray.length != 0, "TroveManager: Calldata address array must not be empty");

        LocalVariables_OuterLiquidationFunction memory L;
        LiquidationTotals memory T;

        L.price = priceFeed.getPrice();
        L.LUSDInStabPool = stabilityPool.getTotalLUSDDeposits();
        L.recoveryModeAtStart = _checkRecoveryMode();

        // Perform the appropriate liquidation sequence - tally values and obtain their totals.
        if (L.recoveryModeAtStart == true) {
           T = _getTotalFromBatchLiquidate_RecoveryMode(L.price, L.LUSDInStabPool, _troveArray);
        } else {  //  if L.recoveryModeAtStart == false
            T = _getTotalsFromBatchLiquidate_NormalMode(L.price, L.LUSDInStabPool, _troveArray);
        }

        // Move liquidated ETH and LUSD to the appropriate pools
        stabilityPool.offset(T.totalDebtToOffset, T.totalCollToSendToSP);
        _redistributeDebtAndColl(T.totalDebtToRedistribute, T.totalCollToRedistribute);

        // Update system snapshots and the final partially liquidated trove, if there is one
        _updateSystemSnapshots_excludeCollRemainder(T.partialNewColl.add(T.totalCollGasCompensation));
        _updatePartiallyLiquidatedTrove(T.partialAddr, T.partialNewDebt, T.partialNewColl, T.partialUpperHint, T. partialLowerHint);

        L.liquidatedDebt = T.totalDebtInSequence.sub(T.partialNewDebt);
        L.liquidatedColl = T.totalCollInSequence.sub(T.totalCollGasCompensation).sub(T.partialNewColl);
        emit Liquidation(L.liquidatedDebt, L.liquidatedColl, T.totalCollGasCompensation, T.totalLUSDGasCompensation);

        // Send gas compensation to caller
        _sendGasCompensation(msg.sender, T.totalLUSDGasCompensation, T.totalCollGasCompensation);
    }

    /* 
    * This function is used when the batch liquidation sequence starts during Recovery Mode. However, it
    * handle the case where the system *leaves* Recovery Mode, part way through the liquidation sequence
    */
    function _getTotalFromBatchLiquidate_RecoveryMode
    (
        uint _price,
        uint _LUSDInStabPool,
        address[] memory _troveArray)
        internal
        returns(LiquidationTotals memory T)
    {
        LocalVariables_LiquidationSequence memory L;
        LiquidationValues memory V;

        L.remainingLUSDInStabPool = _LUSDInStabPool;
        L.backToNormalMode = false;
        L.entireSystemDebt = getEntireSystemDebt();
        L.entireSystemColl = getEntireSystemColl();

        L.i = 0;
        for (L.i = 0; L.i < _troveArray.length; L.i++) {
            L.user = _troveArray[L.i];
            L.ICR = getCurrentICR(L.user, _price);

            if (L.backToNormalMode == false) {

                // Skip this trove if ICR is greater than MCR and Stability Pool is empty
                if (L.ICR >= MCR && L.remainingLUSDInStabPool == 0) { continue; }

                uint TCR = LiquityMath._computeCR(L.entireSystemColl, L.entireSystemDebt, _price);

                V = _liquidateRecoveryMode(L.user, L.ICR, L.remainingLUSDInStabPool, TCR);

                // Update aggregate trackers
                L.remainingLUSDInStabPool = L.remainingLUSDInStabPool.sub(V.debtToOffset);
                L.entireSystemDebt = L.entireSystemDebt.sub(V.debtToOffset);
                L.entireSystemColl = L.entireSystemColl.sub(V.collToSendToSP);

                // Add liquidation values to their respective running totals
                T = _addLiquidationValuesToTotals(T, V);

                // Break the loop if it was a partial liquidation
                if (V.partialAddr != address(0)) { break; }

                L.backToNormalMode = !_checkPotentialRecoveryMode(L.entireSystemColl, L.entireSystemDebt, _price);
            }

            else if (L.backToNormalMode == true && L.ICR < MCR) {
                V = _liquidateNormalMode(L.user, L.remainingLUSDInStabPool);
                L.remainingLUSDInStabPool = L.remainingLUSDInStabPool.sub(V.debtToOffset);

                // Add liquidation values to their respective running totals
                T = _addLiquidationValuesToTotals(T, V);
            
            } else continue; // In Normal Mode skip troves with ICR >= MCR  
        }
    }

    function _getTotalsFromBatchLiquidate_NormalMode
    (
        uint _price,
        uint _LUSDInStabPool,
        address[] memory _troveArray
    )
        internal
        returns(LiquidationTotals memory T)
    {
        LocalVariables_LiquidationSequence memory L;
        LiquidationValues memory V;

        L.remainingLUSDInStabPool = _LUSDInStabPool;

        for (L.i = 0; L.i < _troveArray.length; L.i++) {
            L.user = _troveArray[L.i];
            L.ICR = getCurrentICR(L.user, _price);

            if (L.ICR < MCR) {
                V = _liquidateNormalMode(L.user, L.remainingLUSDInStabPool);
                L.remainingLUSDInStabPool = L.remainingLUSDInStabPool.sub(V.debtToOffset);

                // Add liquidation values to their respective running totals
                T = _addLiquidationValuesToTotals(T, V);
            }
        }
    }

    // --- Liquidation helper functions ---

    function _addLiquidationValuesToTotals(LiquidationTotals memory T1, LiquidationValues memory V)
    internal pure returns(LiquidationTotals memory T2) {

        // Tally all the values with their respective running totals
        T2.totalCollGasCompensation = T1.totalCollGasCompensation.add(V.collGasCompensation);
        T2.totalLUSDGasCompensation = T1.totalLUSDGasCompensation.add(V.LUSDGasCompensation);
        T2.totalDebtInSequence = T1.totalDebtInSequence.add(V.entireTroveDebt);
        T2.totalCollInSequence = T1.totalCollInSequence.add(V.entireTroveColl);
        T2.totalDebtToOffset = T1.totalDebtToOffset.add(V.debtToOffset);
        T2.totalCollToSendToSP = T1.totalCollToSendToSP.add(V.collToSendToSP);
        T2.totalDebtToRedistribute = T1.totalDebtToRedistribute.add(V.debtToRedistribute);
        T2.totalCollToRedistribute = T1.totalCollToRedistribute.add(V.collToRedistribute);

        // Assign the address of the partially liquidated trove, and its new debt and coll values
        T2.partialAddr = V.partialAddr;
        T2.partialNewDebt = V.partialNewDebt;
        T2.partialNewColl = V.partialNewColl;
        T2.partialUpperHint = V.partialUpperHint;
        T2.partialLowerHint = V.partialLowerHint;

        return T2;
    }

    // Update the properties of the partially liquidated trove, and insert it back to the list
    function _updatePartiallyLiquidatedTrove
    (
        address _borrower, 
        uint _newDebt, 
        uint _newColl, 
        address _upperHint,
        address _lowerHint
    )
        internal 
    {
        if ( _borrower == address(0)) { return; }

        Troves[_borrower].debt = _newDebt;
        Troves[_borrower].coll = _newColl;
        Troves[_borrower].status = Status.active;

        _updateTroveRewardSnapshots(_borrower);
        _updateStakeAndTotalStakes(_borrower);

        uint NICR = getNominalICR(_borrower);

        /* 
        * Insert to sorted list and add to TroveOwners array. The partially liquidated trove has the same
        * ICR as it did before the liquidation, so insertion is O(1): in principle, its ICR does not change.
        * In practice, due to rounding error, its ICR can change slightly - so re-insert, with its previous neighbours
        * as hints.
        */
        sortedTroves.insert(_borrower, NICR, _upperHint, _lowerHint);
        _addTroveOwnerToArray(_borrower);
        emit TroveUpdated(_borrower, _newDebt, _newColl, Troves[_borrower].stake, TroveManagerOperation.partiallyLiquidateInRecoveryMode);
    }

    function _sendGasCompensation(address _liquidator, uint _LUSD, uint _ETH) internal {
        if (_LUSD > 0) {
            lusdToken.returnFromPool(gasPoolAddress, _liquidator, _LUSD);
        }

        if (_ETH > 0) {
            activePool.sendETH(_liquidator, _ETH);
        }
    }

    // Move a Trove's pending debt and collateral rewards from distributions, from the Default Pool to the Active Pool
    function _movePendingTroveRewardsToActivePool(uint _LUSD, uint _ETH) internal {
        defaultPool.decreaseLUSDDebt(_LUSD);
        activePool.increaseLUSDDebt(_LUSD);
        defaultPool.sendETHToActivePool(_ETH);
    }

    // --- Redemption functions ---

    // Redeem as much collateral as possible from _borrower's Trove in exchange for LUSD up to _maxLUSDamount
    function _redeemCollateralFromTrove(
        address _borrower,
        uint _maxLUSDamount,
        uint _price,
        address _upperPartialRedemptionHint,
        address _lowerPartialRedemptionHint,
        uint _partialRedemptionHintNICR
    )
        internal returns (SingleRedemptionValues memory V)
    {
        // Determine the remaining amount (lot) to be redeemed, capped by the entire debt of the Trove minus the gas compensation
        V.LUSDLot = LiquityMath._min(_maxLUSDamount, Troves[_borrower].debt.sub(LUSD_GAS_COMPENSATION));

        // Get the ETHLot of equivalent value in USD
        V.ETHLot = V.LUSDLot.mul(1e18).div(_price);

        // Decrease the debt and collateral of the current Trove according to the LUSD lot and corresponding ETH to send
        uint newDebt = (Troves[_borrower].debt).sub(V.LUSDLot);
        uint newColl = (Troves[_borrower].coll).sub(V.ETHLot);

        if (newDebt == LUSD_GAS_COMPENSATION) {
            // No debt left in the Trove (except for the gas compensation), therefore the trove gets closed
            _removeStake(_borrower);
            _closeTrove(_borrower);
            _redeemCloseTrove(_borrower, LUSD_GAS_COMPENSATION, newColl);
            emit TroveUpdated(_borrower, 0, 0, 0, TroveManagerOperation.redeemCollateral);

        } else {
            uint newNICR = LiquityMath._computeNominalCR(newColl, newDebt);

            // Check if the provided hint is fresh. If not, we bail since trying to reinsert without a good hint will almost
            // certainly result in running out of gas.
            if (newNICR != _partialRedemptionHintNICR) {
                V.LUSDLot = 0;
                V.ETHLot = 0;
                return V;
            }

            sortedTroves.reInsert(_borrower, newNICR, _upperPartialRedemptionHint, _lowerPartialRedemptionHint);

            Troves[_borrower].debt = newDebt;
            Troves[_borrower].coll = newColl;
            _updateStakeAndTotalStakes(_borrower);

            emit TroveUpdated(
                _borrower,
                newDebt, newColl,
                Troves[_borrower].stake,
                TroveManagerOperation.redeemCollateral
            );
        }
      
        return V;
    }

    /* 
    * Called when a full redemption occurs, and closes the trove.
    * The redeemer swaps (debt - 10) LUSD for (debt - 10) worth of ETH, so the 10 LUSD gas compensation left corresponds to the remaining debt.
    * In order to close the trove, the 10 LUSD gas compensation is burned, and 10 debt is removed from the active pool.
    * The debt recorded on the trove's struct is zero'd elswhere, in _closeTrove.
    * Any surplus ETH left in the trove, is sent to the Coll surplus pool, and can be later claimed by the borrower.
    */ 
    function _redeemCloseTrove(address _borrower, uint _LUSD, uint _ETH) internal {
        lusdToken.burn(gasPoolAddress, _LUSD);
        // Update Active Pool LUSD, and send ETH to account
        activePool.decreaseLUSDDebt(_LUSD);

        // send ETH from Active Pool to CollSurplus Pool
        collSurplusPool.accountSurplus(_borrower, _ETH);
        activePool.sendETH(address(collSurplusPool), _ETH);
    }

    function _isValidFirstRedemptionHint(address _firstRedemptionHint, uint _price) internal view returns (bool) {
        if (_firstRedemptionHint == address(0) ||
            !sortedTroves.contains(_firstRedemptionHint) ||
            getCurrentICR(_firstRedemptionHint, _price) < MCR
        ) {
            return false;
        }

        address nextTrove = sortedTroves.getNext(_firstRedemptionHint);
        return nextTrove == address(0) || getCurrentICR(nextTrove, _price) < MCR;
    }

    /* Send _LUSDamount LUSD to the system and redeem the corresponding amount of collateral from as many Troves as are needed to fill the redemption
    * request.  Applies pending rewards to a Trove before reducing its debt and coll.
    *
    * Note that if _amount is very large, this function can run out of gas, specially if traversed troves are small. This can be easily avoided by 
    * splitting the total _amount in appropriate chunks and calling the function multiple times.
    * 
    * Param `_maxIterations` can also be provided, so the loop through Troves is capped (if it’s zero, it will be ignored).This makes it easier to 
    * avoid OOG for the frontend, as only knowing approximately the average cost of an iteration is enough, without needing to know the “topology” 
    * of the trove list. It also avoids the need to set the cap in stone in the contract, nor doing gas calculations, as both gas price and opcode 
    * costs can vary.
    * 
    * All Troves that are redeemed from -- with the likely exception of the last one -- will end up with no debt left, therefore they will be closed.
    * If the last Trove does have some remaining debt, it has a finite ICR, and the reinsertion could be anywhere in the list, therefore it requires a hint. 
    * A frontend should use getRedemptionHints() to calculate what the ICR of this Trove will be after redemption, and pass a hint for its position 
    * in the sortedTroves list along with the ICR value that the hint was found for.
    * 
    * If another transaction modifies the list between calling getRedemptionHints() and passing the hints to redeemCollateral(), it
    * is very likely that the last (partially) redeemed Trove would end up with a different ICR than what the hint is for. In this case the
    * redemption will stop after the last completely redeemed Trove and the sender will keep the remaining LUSD amount, which they can attempt
    * to redeem later.
    */
    function redeemCollateral(
        uint _LUSDamount,
        address _firstRedemptionHint,
        address _upperPartialRedemptionHint,
        address _lowerPartialRedemptionHint,
        uint _partialRedemptionHintNICR,
        uint _maxIterations
    )
        external
        override
    {
        uint activeDebt = activePool.getLUSDDebt();
        uint defaultedDebt = defaultPool.getLUSDDebt();

        RedemptionTotals memory T;

        _requireAmountGreaterThanZero(_LUSDamount);
        _requireLUSDBalanceCoversRedemption(msg.sender, _LUSDamount);

        // Confirm redeemer's balance is less than total systemic debt
        assert(lusdToken.balanceOf(msg.sender) <= (activeDebt.add(defaultedDebt)));

        uint remainingLUSD = _LUSDamount;
        uint price = priceFeed.getPrice();
        address currentBorrower;

        if (_isValidFirstRedemptionHint(_firstRedemptionHint, price)) {
            currentBorrower = _firstRedemptionHint;
        } else {
            currentBorrower = sortedTroves.getLast();
            // Find the first trove with ICR >= MCR
            while (currentBorrower != address(0) && getCurrentICR(currentBorrower, price) < MCR) {
                currentBorrower = sortedTroves.getPrev(currentBorrower);
            }
        }

        // Loop through the Troves starting from the one with lowest collateral ratio until _amount of LUSD is exchanged for collateral
        if (_maxIterations == 0) { _maxIterations = uint(-1); }
        while (currentBorrower != address(0) && remainingLUSD > 0 && _maxIterations > 0) {
            _maxIterations--;
            // Save the address of the Trove preceding the current one, before potentially modifying the list
            address nextUserToCheck = sortedTroves.getPrev(currentBorrower);

            _applyPendingRewards(currentBorrower);

            SingleRedemptionValues memory V = _redeemCollateralFromTrove(
                currentBorrower,
                remainingLUSD,
                price,
                _upperPartialRedemptionHint,
                _lowerPartialRedemptionHint,
                _partialRedemptionHintNICR
            );

            if (V.LUSDLot == 0) break; // Partial redemption hint got out-of-date, therefore we could not redeem from the last Trove

            T.totalLUSDToRedeem  = T.totalLUSDToRedeem.add(V.LUSDLot);
            T.totalETHDrawn = T.totalETHDrawn.add(V.ETHLot);

            remainingLUSD = remainingLUSD.sub(V.LUSDLot);
            currentBorrower = nextUserToCheck;
        }

        // Decay the baseRate due to time passed, and then increase it according to the size of this redemption
        _updateBaseRateFromRedemption(T.totalETHDrawn, price);

        // Calculate the ETH fee and send it to the LQTY staking contract
        T.ETHFee = _getRedemptionFee(T.totalETHDrawn);
        activePool.sendETH(address(lqtyStaking), T.ETHFee);
        lqtyStaking.increaseF_ETH(T.ETHFee);

        T.ETHToSendToRedeemer = T.totalETHDrawn.sub(T.ETHFee);

        emit Redemption(_LUSDamount, T.totalLUSDToRedeem, T.totalETHDrawn, T.ETHFee);

        // Burn the total LUSD that is cancelled with debt, and send the redeemed ETH to msg.sender
        _activePoolRedeemCollateral(msg.sender, T.totalLUSDToRedeem, T.ETHToSendToRedeemer);
    }

    // Burn the received LUSD, transfer the redeemed ETH to _redeemer and updates the Active Pool
    function _activePoolRedeemCollateral(address _redeemer, uint _LUSD, uint _ETH) internal {
        // Update Active Pool LUSD, and send ETH to account
        lusdToken.burn(_redeemer, _LUSD);
        activePool.decreaseLUSDDebt(_LUSD);

        activePool.sendETH(_redeemer, _ETH);
    }

    // --- Helper functions ---

<<<<<<< HEAD

    // Return the nominal collateral ratio (ICR) of a given Trove, without the price. Takes a trove's pending coll and debt rewards from redistributions into account.
    function getNominalICR(address _borrower) public view override returns (uint) {
        (uint currentETH, uint currentLUSDDebt) = _getCurrentTroveAmounts(_borrower);

        uint NICR = LiquityMath._computeNominalCR(currentETH, currentLUSDDebt);
        return NICR;
    }

=======
>>>>>>> 51f5cb28
    // Return the current collateral ratio (ICR) of a given Trove. Takes a trove's pending coll and debt rewards from redistributions into account.
    function getCurrentICR(address _borrower, uint _price) public view override returns (uint) {
        (uint currentETH, uint currentLUSDDebt) = _getCurrentTroveAmounts(_borrower);

        uint ICR = LiquityMath._computeCR(currentETH, currentLUSDDebt, _price);
        return ICR;
    }

    function _getCurrentTroveAmounts(address _borrower) internal view returns (uint, uint) {
        uint pendingETHReward = getPendingETHReward(_borrower);
        uint pendingLUSDDebtReward = getPendingLUSDDebtReward(_borrower);

        uint currentETH = Troves[_borrower].coll.add(pendingETHReward);
        uint currentLUSDDebt = Troves[_borrower].debt.add(pendingLUSDDebtReward);

        return (currentETH, currentLUSDDebt);
    }

    function applyPendingRewards(address _borrower) external override {
        _requireCallerIsBorrowerOperations();
        return _applyPendingRewards(_borrower);
    }

    // Add the borrowers's coll and debt rewards earned from redistributions, to their Trove
    function _applyPendingRewards(address _borrower) internal {
        if (hasPendingRewards(_borrower)) {
            _requireTroveisActive(_borrower);

            // Compute pending rewards
            uint pendingETHReward = getPendingETHReward(_borrower);
            uint pendingLUSDDebtReward = getPendingLUSDDebtReward(_borrower);

            // Apply pending rewards to trove's state
            Troves[_borrower].coll = Troves[_borrower].coll.add(pendingETHReward);
            Troves[_borrower].debt = Troves[_borrower].debt.add(pendingLUSDDebtReward);

            _updateTroveRewardSnapshots(_borrower);

            // Transfer from DefaultPool to ActivePool
            _movePendingTroveRewardsToActivePool(pendingLUSDDebtReward, pendingETHReward);

            emit TroveUpdated(
                _borrower, 
                Troves[_borrower].debt, 
                Troves[_borrower].coll, 
                Troves[_borrower].stake, 
                TroveManagerOperation.applyPendingRewards
            );
        }
    }

    // Update borrower's snapshots of L_ETH and L_LUSDDebt to reflect the current values
    function updateTroveRewardSnapshots(address _borrower) external override {
        _requireCallerIsBorrowerOperations();
       return _updateTroveRewardSnapshots(_borrower);
    }

    function _updateTroveRewardSnapshots(address _borrower) internal {
        rewardSnapshots[_borrower].ETH = L_ETH;
        rewardSnapshots[_borrower].LUSDDebt = L_LUSDDebt;
    }

    // Get the borrower's pending accumulated ETH reward, earned by their stake
    function getPendingETHReward(address _borrower) public view override returns (uint) {
        uint snapshotETH = rewardSnapshots[_borrower].ETH;
        uint rewardPerUnitStaked = L_ETH.sub(snapshotETH);

        if ( rewardPerUnitStaked == 0 ) { return 0; }

        uint stake = Troves[_borrower].stake;

        uint pendingETHReward = stake.mul(rewardPerUnitStaked).div(1e18);

        return pendingETHReward;
    }

     // Get the borrower's pending accumulated LUSD reward, earned by their stake
    function getPendingLUSDDebtReward(address _borrower) public view override returns (uint) {
        uint snapshotLUSDDebt = rewardSnapshots[_borrower].LUSDDebt;
        uint rewardPerUnitStaked = L_LUSDDebt.sub(snapshotLUSDDebt);

        if ( rewardPerUnitStaked == 0 ) { return 0; }

        uint stake =  Troves[_borrower].stake;

        uint pendingLUSDDebtReward = stake.mul(rewardPerUnitStaked).div(1e18);

        return pendingLUSDDebtReward;
    }

    function hasPendingRewards(address _borrower) public view override returns (bool) {
        /* 
        * A Trove has pending rewards if its snapshot is less than the current rewards per-unit-staked sum:
        * this indicates that rewards have occured since the snapshot was made, and the user therefore has
        * pending rewards 
        */
        return (rewardSnapshots[_borrower].ETH < L_ETH);
    }

    // Return the Troves entire debt and coll, including pending rewards from redistributions.
    function getEntireDebtAndColl(
        address _borrower
    )
        public
        view
        override
        returns (uint debt, uint coll, uint pendingLUSDDebtReward, uint pendingETHReward)
    {
        debt = Troves[_borrower].debt;
        coll = Troves[_borrower].coll;

        pendingLUSDDebtReward = getPendingLUSDDebtReward(_borrower);
        pendingETHReward = getPendingETHReward(_borrower);

        debt = debt.add(pendingLUSDDebtReward);
        coll = coll.add(pendingETHReward);
    }

    function removeStake(address _borrower) external override {
        _requireCallerIsBorrowerOperations();
        return _removeStake(_borrower);
    }

    // Remove borrower's stake from the totalStakes sum, and set their stake to 0
    function _removeStake(address _borrower) internal {
        uint stake = Troves[_borrower].stake;
        totalStakes = totalStakes.sub(stake);
        Troves[_borrower].stake = 0;
    }

    function updateStakeAndTotalStakes(address _borrower) external override returns (uint) {
        _requireCallerIsBorrowerOperations();
        return _updateStakeAndTotalStakes(_borrower);
    }

    // Update borrower's stake based on their latest collateral value
    function _updateStakeAndTotalStakes(address _borrower) internal returns (uint) {
        uint newStake = _computeNewStake(Troves[_borrower].coll);
        uint oldStake = Troves[_borrower].stake;
        Troves[_borrower].stake = newStake;
        totalStakes = totalStakes.sub(oldStake).add(newStake);

        return newStake;
    }

    // Calculate a new stake based on the snapshots of the totalStakes and totalCollateral taken at the last liquidation
    function _computeNewStake(uint _coll) internal view returns (uint) {
        uint stake;
        if (totalCollateralSnapshot == 0) {
            stake = _coll;
        } else {
            /*  
            * The following assert() holds true because:
            * - The system always contains >= 1 trove 
            * - When we close or liquidate a trove, we redistribute the pending rewards, so if all troves were closed/liquidated, 
            * rewards would’ve been emptied and totalCollateralSnapshot would be zero too.
            */
            assert(totalStakesSnapshot > 0);
            stake = _coll.mul(totalStakesSnapshot).div(totalCollateralSnapshot);
        }
        return stake;
    }

    function _redistributeDebtAndColl(uint _debt, uint _coll) internal {
        if (_debt == 0) { return; }

        /* 
        * Add distributed coll and debt rewards-per-unit-staked to the running totals.
        * Division uses a "feedback" error correction, to keep the cumulative error in
        * the  L_ETH and L_LUSDDebt state variables low. 
        */
        uint ETHNumerator = _coll.mul(1e18).add(lastETHError_Redistribution);
        uint LUSDDebtNumerator = _debt.mul(1e18).add(lastLUSDDebtError_Redistribution);

        uint ETHRewardPerUnitStaked = ETHNumerator.div(totalStakes);
        uint LUSDDebtRewardPerUnitStaked = LUSDDebtNumerator.div(totalStakes);

        lastETHError_Redistribution = ETHNumerator.sub(ETHRewardPerUnitStaked.mul(totalStakes));
        lastLUSDDebtError_Redistribution = LUSDDebtNumerator.sub(LUSDDebtRewardPerUnitStaked.mul(totalStakes));

        L_ETH = L_ETH.add(ETHRewardPerUnitStaked);
        L_LUSDDebt = L_LUSDDebt.add(LUSDDebtRewardPerUnitStaked);

        // Transfer coll and debt from ActivePool to DefaultPool
        activePool.decreaseLUSDDebt(_debt);
        defaultPool.increaseLUSDDebt(_debt);
        activePool.sendETH(address(defaultPool), _coll);
    }

    function closeTrove(address _borrower) external override {
        _requireCallerIsBorrowerOperations();
        return _closeTrove(_borrower);
    }

    function _closeTrove(address _borrower) internal {
        uint TroveOwnersArrayLength = TroveOwners.length;
        _requireMoreThanOneTroveInSystem(TroveOwnersArrayLength);

        Troves[_borrower].status = Status.closed;
        Troves[_borrower].coll = 0;
        Troves[_borrower].debt = 0;

        rewardSnapshots[_borrower].ETH = 0;
        rewardSnapshots[_borrower].LUSDDebt = 0;

        _removeTroveOwner(_borrower, TroveOwnersArrayLength);
        sortedTroves.remove(_borrower);
    }

    /* 
    * Updates snapshots of system total stakes and total collateral, excluding a given collateral remainder from the calculation. 
    * Used in a liquidation sequence.
    *
    * The calculation excludes two portions of collateral that are in the ActivePool: 
    *
    * 1) the total ETH gas compensation from the liquidation sequence
    * 2) The remaining collateral in a partially liquidated trove (if one occurred)
    *
    * The ETH as compensation must be excluded as it is always sent out at the very end of the liquidation sequence.
    *
    * The partially liquidated trove's remaining collateral stays in the ActivePool, but it is excluded here so the system 
    * can take snapshots before the partially liquidated trove's stake is updated (based on these snapshots). This ensures
    * the partial's new stake doesn't double-count its own remaining collateral.
    *
    */
    function _updateSystemSnapshots_excludeCollRemainder(uint _collRemainder) internal {
        totalStakesSnapshot = totalStakes;

        uint activeColl = activePool.getETH();
        uint liquidatedColl = defaultPool.getETH();
        totalCollateralSnapshot = activeColl.sub(_collRemainder).add(liquidatedColl);
    }

    // Push the owner's address to the Trove owners list, and record the corresponding array index on the Trove struct
    function addTroveOwnerToArray(address _borrower) external override returns (uint index) {
        _requireCallerIsBorrowerOperations();
        return _addTroveOwnerToArray(_borrower);
    }

    function _addTroveOwnerToArray(address _borrower) internal returns (uint128 index) {
        /* Max array size is 2**128 - 1, i.e. ~3e30 troves. No risk of overflow, since troves have minimum 10 LUSD
        debt. 3e31 LUSD dwarfs the value of all wealth in the world ( which is < 1e15 USD). */
    
        // Push the Troveowner to the array
        TroveOwners.push(_borrower);

        // Record the index of the new Troveowner on their Trove struct
        index = uint128(TroveOwners.length.sub(1));
        Troves[_borrower].arrayIndex = index;

        return index;
    }

    /* 
    * Remove a Trove owner from the TroveOwners array, not preserving array order. Removing owner 'B' does the following:
    * [A B C D E] => [A E C D], and updates E's Trove struct to point to its new array index. 
    */
    function _removeTroveOwner(address _borrower, uint TroveOwnersArrayLength) internal {
        // It’s set in caller function `_closeTrove`
        assert(Troves[_borrower].status == Status.closed);

        uint128 index = Troves[_borrower].arrayIndex;
        uint length = TroveOwnersArrayLength;
        uint idxLast = length.sub(1);

        assert(index <= idxLast);

        address addressToMove = TroveOwners[idxLast];

        TroveOwners[index] = addressToMove;
        Troves[addressToMove].arrayIndex = index;
        TroveOwners.pop();
    }

    // --- Recovery Mode and TCR functions ---

    function getTCR() external view override returns (uint) {
        return _getTCR();
    }

    function checkRecoveryMode() external view override returns (bool) {
        return _checkRecoveryMode();
    }

    // Check whether or not the system *would be* in Recovery Mode, given an ETH:USD price, and the entire system coll and debt.
    function _checkPotentialRecoveryMode(
        uint _entireSystemColl,
        uint _entireSystemDebt,
        uint _price
    )
        internal
        pure
    returns (bool)
    {
        uint TCR = LiquityMath._computeCR(_entireSystemColl, _entireSystemDebt, _price);
        
        return TCR < CCR;
    }

    // --- Redemption fee functions ---

    /* 
    * This function has two impacts on the baseRate state variable:
    * 1) decays the baseRate based on time passed since last redemption or LUSD borrowing operation.
    * then,
    * 2) increases the baseRate based on the amount redeemed, as a proportion of total supply
    */
    function _updateBaseRateFromRedemption(uint _ETHDrawn,  uint _price) internal returns (uint) {
        uint decayedBaseRate = _calcDecayedBaseRate();

        uint activeDebt = activePool.getLUSDDebt();
        uint closedDebt = defaultPool.getLUSDDebt();
        uint totalLUSDSupply = activeDebt.add(closedDebt);

        /* Convert the drawn ETH back to LUSD at face value rate (1 LUSD:1 USD), in order to get
        * the fraction of total supply that was redeemed at face value. */
        uint redeemedLUSDFraction = _ETHDrawn.mul(_price).div(totalLUSDSupply);

        uint newBaseRate = decayedBaseRate.add(redeemedLUSDFraction.div(BETA));

        // Update the baseRate state variable
        baseRate = newBaseRate < 1e18 ? newBaseRate : 1e18;  // cap baseRate at a maximum of 100%
        assert(baseRate <= 1e18 && baseRate > 0); // Base rate is always non-zero after redemption

        _updateLastFeeOpTime();

        return baseRate;
    }

    function _getRedemptionFee(uint _ETHDrawn) internal view returns (uint) {
       return baseRate.mul(_ETHDrawn).div(1e18);
    }

    // --- Borrowing fee functions ---

    function getBorrowingFee(uint _LUSDDebt) external view override returns (uint) {
        return _LUSDDebt.mul(baseRate).div(1e18);
    }

    // Updates the baseRate state variable based on time elapsed since the last redemption or LUSD borrowing operation.
    function decayBaseRateFromBorrowing() external override {
        _requireCallerIsBorrowerOperations();

        baseRate = _calcDecayedBaseRate();
        assert(baseRate <= 1e18);  // The baseRate can decay to 0

        _updateLastFeeOpTime();
    }

    // --- Internal fee functions ---

    // Update the last fee operation time only if time passed >= decay interval. This prevents base rate griefing.
    function _updateLastFeeOpTime() internal {
        uint timePassed = block.timestamp.sub(lastFeeOperationTime);

        if (timePassed >= SECONDS_IN_ONE_MINUTE) {
            lastFeeOperationTime = block.timestamp;
        }
    }

    function _calcDecayedBaseRate() internal view returns (uint) {
        uint minutesPassed = _minutesPassedSinceLastFeeOp();
        uint decayFactor = LiquityMath._decPow(MINUTE_DECAY_FACTOR, minutesPassed);

        return baseRate.mul(decayFactor).div(1e18);
    }

    function _minutesPassedSinceLastFeeOp() internal view returns (uint) {
        return (block.timestamp.sub(lastFeeOperationTime)).div(SECONDS_IN_ONE_MINUTE);
    }

    // --- 'require' wrapper functions ---

    function _requireCallerIsBorrowerOperations() internal view {
        require(msg.sender == borrowerOperationsAddress, "TroveManager: Caller is not the BorrowerOperations contract");
    }

    function _requireTroveisActive(address _borrower) internal view {
        require(Troves[_borrower].status == Status.active, "TroveManager: Trove does not exist or is closed");
    }

    function _requireLUSDBalanceCoversRedemption(address _redeemer, uint _amount) internal view {
        require(lusdToken.balanceOf(_redeemer) >= _amount, "TroveManager: Requested redemption amount must be <= user's LUSD token balance");
    }

    function _requireMoreThanOneTroveInSystem(uint TroveOwnersArrayLength) internal view {
        require (TroveOwnersArrayLength > 1 && sortedTroves.getSize() > 1, "TroveManager: Only one trove in the system");
    }

    function _requireAmountGreaterThanZero(uint _amount) internal pure {
        require(_amount > 0, "TroveManager: Amount must be greater than zero");
    }

    // --- Trove property getters ---

    function getTroveStatus(address _borrower) external view override returns (uint) {
        return uint(Troves[_borrower].status);
    }

    function getTroveStake(address _borrower) external view override returns (uint) {
        return Troves[_borrower].stake;
    }

    function getTroveDebt(address _borrower) external view override returns (uint) {
        return Troves[_borrower].debt;
    }

    function getTroveColl(address _borrower) external view override returns (uint) {
        return Troves[_borrower].coll;
    }

    // --- Trove property setters, called by BorrowerOperations ---

    function setTroveStatus(address _borrower, uint _num) external override {
        _requireCallerIsBorrowerOperations();
        Troves[_borrower].status = Status(_num);
    }

    function increaseTroveColl(address _borrower, uint _collIncrease) external override returns (uint) {
        _requireCallerIsBorrowerOperations();
        uint newColl = Troves[_borrower].coll.add(_collIncrease);
        Troves[_borrower].coll = newColl;
        return newColl;
    }

    function decreaseTroveColl(address _borrower, uint _collDecrease) external override returns (uint) {
        _requireCallerIsBorrowerOperations();
        uint newColl = Troves[_borrower].coll.sub(_collDecrease);
        Troves[_borrower].coll = newColl;
        return newColl;
    }

    function increaseTroveDebt(address _borrower, uint _debtIncrease) external override returns (uint) {
        _requireCallerIsBorrowerOperations();
        uint newDebt = Troves[_borrower].debt.add(_debtIncrease);
        Troves[_borrower].debt = newDebt;
        return newDebt;
    }

    function decreaseTroveDebt(address _borrower, uint _debtDecrease) external override returns (uint) {
        _requireCallerIsBorrowerOperations();
        uint newDebt = Troves[_borrower].debt.sub(_debtDecrease);
        Troves[_borrower].debt = newDebt;
        return newDebt;
    }
}<|MERGE_RESOLUTION|>--- conflicted
+++ resolved
@@ -3,11 +3,8 @@
 pragma solidity 0.6.11;
 
 import "./Interfaces/ITroveManager.sol";
-<<<<<<< HEAD
 import "./Interfaces/IDefaultPool.sol";
 import "./Interfaces/IActivePool.sol";
-=======
->>>>>>> 51f5cb28
 import "./Interfaces/IStabilityPool.sol";
 import "./Interfaces/ICollSurplusPool.sol";
 import "./Interfaces/ILUSDToken.sol";
@@ -24,13 +21,10 @@
 
     address public borrowerOperationsAddress;
 
-<<<<<<< HEAD
     IActivePool public activePool;
 
     IDefaultPool public defaultPool;
 
-=======
->>>>>>> 51f5cb28
     IStabilityPool public stabilityPool;
 
     address gasPoolAddress;
@@ -49,15 +43,15 @@
     uint constant public SECONDS_IN_ONE_MINUTE = 60;
     uint constant public MINUTE_DECAY_FACTOR = 999832508430720967;  // 18 digit decimal. Corresponds to an hourly decay factor of 0.99
 
-    /* 
-    * BETA: 18 digit decimal. Parameter by which to divide the redeemed fraction, in order to calc the new base rate from a redemption. 
-    * Corresponds to (1 / ALPHA) in the white paper. 
+    /*
+    * BETA: 18 digit decimal. Parameter by which to divide the redeemed fraction, in order to calc the new base rate from a redemption.
+    * Corresponds to (1 / ALPHA) in the white paper.
     */
     uint constant public BETA = 2;
 
     uint public baseRate;
 
-    // The timestamp of the latest fee operation (redemption or new LUSD issuance) 
+    // The timestamp of the latest fee operation (redemption or new LUSD issuance)
     uint public lastFeeOperationTime;
 
     enum Status { nonExistent, active, closed }
@@ -105,11 +99,11 @@
     uint public lastETHError_Redistribution;
     uint public lastLUSDDebtError_Redistribution;
 
-    /* 
+    /*
     * --- Variable container structs for liquidations ---
     *
     * These structs are used to hold, return and assign variables inside the liquidation functions,
-    * in order to avoid the error: "CompilerError: Stack too deep". 
+    * in order to avoid the error: "CompilerError: Stack too deep".
     **/
 
     struct LocalVariables_OuterLiquidationFunction {
@@ -266,7 +260,7 @@
 
     // --- Trove Liquidation functions ---
 
-    // Single liquidation function. Closes the trove if its ICR is lower than the minimum collateral ratio. 
+    // Single liquidation function. Closes the trove if its ICR is lower than the minimum collateral ratio.
     function liquidate(address _borrower) external override {
         _requireTroveisActive(_borrower);
 
@@ -307,7 +301,7 @@
     // Liquidate one trove, in Recovery Mode.
     function _liquidateRecoveryMode(address _borrower, uint _ICR, uint _LUSDInStabPool, uint _TCR) internal returns (LiquidationValues memory V) {
         LocalVariables_InnerSingleLiquidateFunction memory L;
-        
+
         if (TroveOwners.length <= 1) { return V; } // don't liquidate if last trove
 
         (V.entireTroveDebt,
@@ -346,7 +340,7 @@
             _closeTrove(_borrower);
             emit TroveLiquidated(_borrower, V.entireTroveDebt, V.entireTroveColl, TroveManagerOperation.liquidateInRecoveryMode);
 
-        /* 
+        /*
         * If 110% <= ICR < current TCR (accounting for the preceding liquidations in the current sequence)
         * and there is LUSD in the Stability Pool, only offset it as much as possible, with no redistribution.
         */
@@ -354,7 +348,7 @@
             assert(_LUSDInStabPool != 0);
 
             _removeStake(_borrower);
-            
+
             V = _getFullOrPartialOffsetVals(_borrower, V.entireTroveDebt, V.entireTroveColl, _LUSDInStabPool);
 
             _closeTrove(_borrower);
@@ -367,8 +361,8 @@
         return V;
     }
 
-    /* In a full liquidation, returns the values for a trove's coll and debt to be offset, and coll and debt to be 
-    * redistributed to active troves. 
+    /* In a full liquidation, returns the values for a trove's coll and debt to be offset, and coll and debt to be
+    * redistributed to active troves.
     */
     function _getOffsetAndRedistributionVals
     (
@@ -381,7 +375,7 @@
         returns (uint debtToOffset, uint collToSendToSP, uint debtToRedistribute, uint collToRedistribute)
     {
         if (_LUSDInStabPool > 0) {
-        /* 
+        /*
         * Offset as much debt & collateral as possible against the Stability Pool, and redistribute the remainder
         * between all active troves.
         *
@@ -433,25 +427,25 @@
 
             emit TroveLiquidated(_borrower, _entireTroveDebt, _entireTroveColl, TroveManagerOperation.liquidateInRecoveryMode);
         }
-        /* 
+        /*
         * When trove's debt is greater than the Stability Pool, perform a partial liquidation: offset as much as possible,
         * and do not redistribute the remainder. The trove remains active, with a reduced collateral and debt.
         *
-        * ETH gas compensation is based on and drawn from the collateral fraction that corresponds to the partial offset. 
-        * LUSD gas compensation is left untouched. 
+        * ETH gas compensation is based on and drawn from the collateral fraction that corresponds to the partial offset.
+        * LUSD gas compensation is left untouched.
         *
-        * Since ETH gas comp is drawn purely from the *liquidated* portion, the trove is left with the same ICR as before the 
+        * Since ETH gas comp is drawn purely from the *liquidated* portion, the trove is left with the same ICR as before the
         * liquidation.
         */
         else { // if (_entireTroveDebt > _LUSDInStabPool)
             // Remaining debt in the trove is lower-bounded by the trove's gas compensation
             V.partialNewDebt = LiquityMath._max(_entireTroveDebt.sub(_LUSDInStabPool), LUSD_GAS_COMPENSATION);
-          
+
             V.debtToOffset = _entireTroveDebt.sub(V.partialNewDebt);
 
             uint collFraction = _entireTroveColl.mul(V.debtToOffset).div(_entireTroveDebt);
             V.collGasCompensation = _getCollGasCompensation(collFraction);
-          
+
             V.LUSDGasCompensation = 0;  // LUSD gas compensation remains untouched
 
             V.collToSendToSP = collFraction.sub(V.collGasCompensation);
@@ -462,12 +456,12 @@
             V.partialNewColl = _entireTroveColl.sub(collFraction);
 
             // Get the partial trove's neighbours, so we can re-insert it later to the same position
-            V.partialUpperHint = sortedTroves.getPrev(_borrower);  
+            V.partialUpperHint = sortedTroves.getPrev(_borrower);
             V.partialLowerHint = sortedTroves.getNext(_borrower);
         }
     }
 
-    /* 
+    /*
     * Liquidate a sequence of troves. Closes a maximum number of n under-collateralized Troves,
     * starting from the one with the lowest collateral ratio in the system, and moving upwards
     */
@@ -534,7 +528,7 @@
                 if (L.ICR >= MCR && L.remainingLUSDInStabPool == 0) { break; }
 
                 uint TCR = LiquityMath._computeCR(L.entireSystemColl, L.entireSystemDebt, _price);
-        
+
                 V = _liquidateRecoveryMode(L.user, L.ICR, L.remainingLUSDInStabPool, TCR);
 
                 // Update aggregate trackers
@@ -599,7 +593,7 @@
         }
     }
 
-    /* 
+    /*
     * Attempt to liquidate a custom list of troves provided by the caller. The liquidation sequence stops if
     * a partial liquidation is performed, so it's up to the caller to order the troves in the _troveArray parameter.
     */
@@ -636,7 +630,7 @@
         _sendGasCompensation(msg.sender, T.totalLUSDGasCompensation, T.totalCollGasCompensation);
     }
 
-    /* 
+    /*
     * This function is used when the batch liquidation sequence starts during Recovery Mode. However, it
     * handle the case where the system *leaves* Recovery Mode, part way through the liquidation sequence
     */
@@ -690,8 +684,8 @@
 
                 // Add liquidation values to their respective running totals
                 T = _addLiquidationValuesToTotals(T, V);
-            
-            } else continue; // In Normal Mode skip troves with ICR >= MCR  
+
+            } else continue; // In Normal Mode skip troves with ICR >= MCR
         }
     }
 
@@ -751,13 +745,13 @@
     // Update the properties of the partially liquidated trove, and insert it back to the list
     function _updatePartiallyLiquidatedTrove
     (
-        address _borrower, 
-        uint _newDebt, 
-        uint _newColl, 
+        address _borrower,
+        uint _newDebt,
+        uint _newColl,
         address _upperHint,
         address _lowerHint
     )
-        internal 
+        internal
     {
         if ( _borrower == address(0)) { return; }
 
@@ -770,7 +764,7 @@
 
         uint NICR = getNominalICR(_borrower);
 
-        /* 
+        /*
         * Insert to sorted list and add to TroveOwners array. The partially liquidated trove has the same
         * ICR as it did before the liquidation, so insertion is O(1): in principle, its ICR does not change.
         * In practice, due to rounding error, its ICR can change slightly - so re-insert, with its previous neighbours
@@ -852,17 +846,17 @@
                 TroveManagerOperation.redeemCollateral
             );
         }
-      
+
         return V;
     }
 
-    /* 
+    /*
     * Called when a full redemption occurs, and closes the trove.
     * The redeemer swaps (debt - 10) LUSD for (debt - 10) worth of ETH, so the 10 LUSD gas compensation left corresponds to the remaining debt.
     * In order to close the trove, the 10 LUSD gas compensation is burned, and 10 debt is removed from the active pool.
     * The debt recorded on the trove's struct is zero'd elswhere, in _closeTrove.
     * Any surplus ETH left in the trove, is sent to the Coll surplus pool, and can be later claimed by the borrower.
-    */ 
+    */
     function _redeemCloseTrove(address _borrower, uint _LUSD, uint _ETH) internal {
         lusdToken.burn(gasPoolAddress, _LUSD);
         // Update Active Pool LUSD, and send ETH to account
@@ -888,19 +882,19 @@
     /* Send _LUSDamount LUSD to the system and redeem the corresponding amount of collateral from as many Troves as are needed to fill the redemption
     * request.  Applies pending rewards to a Trove before reducing its debt and coll.
     *
-    * Note that if _amount is very large, this function can run out of gas, specially if traversed troves are small. This can be easily avoided by 
+    * Note that if _amount is very large, this function can run out of gas, specially if traversed troves are small. This can be easily avoided by
     * splitting the total _amount in appropriate chunks and calling the function multiple times.
-    * 
-    * Param `_maxIterations` can also be provided, so the loop through Troves is capped (if it’s zero, it will be ignored).This makes it easier to 
-    * avoid OOG for the frontend, as only knowing approximately the average cost of an iteration is enough, without needing to know the “topology” 
-    * of the trove list. It also avoids the need to set the cap in stone in the contract, nor doing gas calculations, as both gas price and opcode 
+    *
+    * Param `_maxIterations` can also be provided, so the loop through Troves is capped (if it’s zero, it will be ignored).This makes it easier to
+    * avoid OOG for the frontend, as only knowing approximately the average cost of an iteration is enough, without needing to know the “topology”
+    * of the trove list. It also avoids the need to set the cap in stone in the contract, nor doing gas calculations, as both gas price and opcode
     * costs can vary.
-    * 
+    *
     * All Troves that are redeemed from -- with the likely exception of the last one -- will end up with no debt left, therefore they will be closed.
-    * If the last Trove does have some remaining debt, it has a finite ICR, and the reinsertion could be anywhere in the list, therefore it requires a hint. 
-    * A frontend should use getRedemptionHints() to calculate what the ICR of this Trove will be after redemption, and pass a hint for its position 
+    * If the last Trove does have some remaining debt, it has a finite ICR, and the reinsertion could be anywhere in the list, therefore it requires a hint.
+    * A frontend should use getRedemptionHints() to calculate what the ICR of this Trove will be after redemption, and pass a hint for its position
     * in the sortedTroves list along with the ICR value that the hint was found for.
-    * 
+    *
     * If another transaction modifies the list between calling getRedemptionHints() and passing the hints to redeemCollateral(), it
     * is very likely that the last (partially) redeemed Trove would end up with a different ICR than what the hint is for. In this case the
     * redemption will stop after the last completely redeemed Trove and the sender will keep the remaining LUSD amount, which they can attempt
@@ -996,8 +990,6 @@
 
     // --- Helper functions ---
 
-<<<<<<< HEAD
-
     // Return the nominal collateral ratio (ICR) of a given Trove, without the price. Takes a trove's pending coll and debt rewards from redistributions into account.
     function getNominalICR(address _borrower) public view override returns (uint) {
         (uint currentETH, uint currentLUSDDebt) = _getCurrentTroveAmounts(_borrower);
@@ -1006,8 +998,6 @@
         return NICR;
     }
 
-=======
->>>>>>> 51f5cb28
     // Return the current collateral ratio (ICR) of a given Trove. Takes a trove's pending coll and debt rewards from redistributions into account.
     function getCurrentICR(address _borrower, uint _price) public view override returns (uint) {
         (uint currentETH, uint currentLUSDDebt) = _getCurrentTroveAmounts(_borrower);
@@ -1050,10 +1040,10 @@
             _movePendingTroveRewardsToActivePool(pendingLUSDDebtReward, pendingETHReward);
 
             emit TroveUpdated(
-                _borrower, 
-                Troves[_borrower].debt, 
-                Troves[_borrower].coll, 
-                Troves[_borrower].stake, 
+                _borrower,
+                Troves[_borrower].debt,
+                Troves[_borrower].coll,
+                Troves[_borrower].stake,
                 TroveManagerOperation.applyPendingRewards
             );
         }
@@ -1099,10 +1089,10 @@
     }
 
     function hasPendingRewards(address _borrower) public view override returns (bool) {
-        /* 
+        /*
         * A Trove has pending rewards if its snapshot is less than the current rewards per-unit-staked sum:
         * this indicates that rewards have occured since the snapshot was made, and the user therefore has
-        * pending rewards 
+        * pending rewards
         */
         return (rewardSnapshots[_borrower].ETH < L_ETH);
     }
@@ -1159,10 +1149,10 @@
         if (totalCollateralSnapshot == 0) {
             stake = _coll;
         } else {
-            /*  
+            /*
             * The following assert() holds true because:
-            * - The system always contains >= 1 trove 
-            * - When we close or liquidate a trove, we redistribute the pending rewards, so if all troves were closed/liquidated, 
+            * - The system always contains >= 1 trove
+            * - When we close or liquidate a trove, we redistribute the pending rewards, so if all troves were closed/liquidated,
             * rewards would’ve been emptied and totalCollateralSnapshot would be zero too.
             */
             assert(totalStakesSnapshot > 0);
@@ -1174,10 +1164,10 @@
     function _redistributeDebtAndColl(uint _debt, uint _coll) internal {
         if (_debt == 0) { return; }
 
-        /* 
+        /*
         * Add distributed coll and debt rewards-per-unit-staked to the running totals.
         * Division uses a "feedback" error correction, to keep the cumulative error in
-        * the  L_ETH and L_LUSDDebt state variables low. 
+        * the  L_ETH and L_LUSDDebt state variables low.
         */
         uint ETHNumerator = _coll.mul(1e18).add(lastETHError_Redistribution);
         uint LUSDDebtNumerator = _debt.mul(1e18).add(lastLUSDDebtError_Redistribution);
@@ -1217,18 +1207,18 @@
         sortedTroves.remove(_borrower);
     }
 
-    /* 
-    * Updates snapshots of system total stakes and total collateral, excluding a given collateral remainder from the calculation. 
+    /*
+    * Updates snapshots of system total stakes and total collateral, excluding a given collateral remainder from the calculation.
     * Used in a liquidation sequence.
     *
-    * The calculation excludes two portions of collateral that are in the ActivePool: 
+    * The calculation excludes two portions of collateral that are in the ActivePool:
     *
     * 1) the total ETH gas compensation from the liquidation sequence
     * 2) The remaining collateral in a partially liquidated trove (if one occurred)
     *
     * The ETH as compensation must be excluded as it is always sent out at the very end of the liquidation sequence.
     *
-    * The partially liquidated trove's remaining collateral stays in the ActivePool, but it is excluded here so the system 
+    * The partially liquidated trove's remaining collateral stays in the ActivePool, but it is excluded here so the system
     * can take snapshots before the partially liquidated trove's stake is updated (based on these snapshots). This ensures
     * the partial's new stake doesn't double-count its own remaining collateral.
     *
@@ -1250,7 +1240,7 @@
     function _addTroveOwnerToArray(address _borrower) internal returns (uint128 index) {
         /* Max array size is 2**128 - 1, i.e. ~3e30 troves. No risk of overflow, since troves have minimum 10 LUSD
         debt. 3e31 LUSD dwarfs the value of all wealth in the world ( which is < 1e15 USD). */
-    
+
         // Push the Troveowner to the array
         TroveOwners.push(_borrower);
 
@@ -1261,9 +1251,9 @@
         return index;
     }
 
-    /* 
+    /*
     * Remove a Trove owner from the TroveOwners array, not preserving array order. Removing owner 'B' does the following:
-    * [A B C D E] => [A E C D], and updates E's Trove struct to point to its new array index. 
+    * [A B C D E] => [A E C D], and updates E's Trove struct to point to its new array index.
     */
     function _removeTroveOwner(address _borrower, uint TroveOwnersArrayLength) internal {
         // It’s set in caller function `_closeTrove`
@@ -1303,13 +1293,13 @@
     returns (bool)
     {
         uint TCR = LiquityMath._computeCR(_entireSystemColl, _entireSystemDebt, _price);
-        
+
         return TCR < CCR;
     }
 
     // --- Redemption fee functions ---
 
-    /* 
+    /*
     * This function has two impacts on the baseRate state variable:
     * 1) decays the baseRate based on time passed since last redemption or LUSD borrowing operation.
     * then,
