--- conflicted
+++ resolved
@@ -54,11 +54,7 @@
 const getAddresses = (contracts) => {
   return {
     BorrowerOperations: contracts.borrowerOperations.address,
-<<<<<<< HEAD
-    PriceFeed: contracts.priceFeed.address,
-=======
     PriceFeed: contracts.priceFeedTestnet.address,
->>>>>>> e6c7f312
     PriceFeedTestnet: contracts.priceFeedTestnet.address,
     LUSDToken: contracts.lusdToken.address,
     SortedTroves: contracts.sortedTroves.address,
