
const SortedTroves = artifacts.require("./SortedTroves.sol")
const TroveManager = artifacts.require("./TroveManager.sol")
const PriceFeed = artifacts.require("./PriceFeed.sol")
const LUSDToken = artifacts.require("./LUSDToken.sol")
const ActivePool = artifacts.require("./ActivePool.sol");
const DefaultPool = artifacts.require("./DefaultPool.sol");
const StabilityPool = artifacts.require("./StabilityPool.sol")
const CollSurplusPool = artifacts.require("./CollSurplusPool.sol")
const FunctionCaller = artifacts.require("./TestContracts/FunctionCaller.sol")
const BorrowerOperations = artifacts.require("./BorrowerOperations.sol")
const HintHelpers = artifacts.require("./HintHelpers.sol")

const LQTYStaking = artifacts.require("./LQTYStaking.sol")
const LQTYToken = artifacts.require("./LQTYToken.sol")
const LockupContractFactory = artifacts.require("./LockupContractFactory.sol")
const CommunityIssuance = artifacts.require("./CommunityIssuance.sol")
const LQTYTokenTester = artifacts.require("./LQTYTokenTester.sol")
const CommunityIssuanceTester = artifacts.require("./CommunityIssuanceTester.sol")

const StabilityPoolTester = artifacts.require("./StabilityPoolTester.sol")
const ActivePoolTester = artifacts.require("./ActivePoolTester.sol")
const DefaultPoolTester = artifacts.require("./DefaultPoolTester.sol")
const LiquityMathTester = artifacts.require("./LiquityMathTester.sol")
const BorrowerOperationsTester = artifacts.require("./BorrowerOperationsTester.sol")
const TroveManagerTester = artifacts.require("./TroveManagerTester.sol")
const LUSDTokenTester = artifacts.require("./LUSDTokenTester.sol")

/* "Liquity core" consists of all contracts in the core Liquity system.

LQTY contracts consist of only those contracts related to the LQTY Token:

-the LQTY token
-the Lockup factory and lockup contracts
-the LQTYStaking contract
-the CommunityIssuance contract 
*/

const ZERO_ADDRESS = '0x' + '0'.repeat(40)
const maxBytes32 = '0x' + 'f'.repeat(64)

class DeploymentHelper {

  static async deployLiquityCore() {
    const cmdLineArgs = process.argv
    const frameworkPath = cmdLineArgs[1]
    // console.log(`Framework used:  ${frameworkPath}`)

    if (frameworkPath.includes("buidler")) {
      return this.deployLiquityCoreBuidler()
    } else if (frameworkPath.includes("truffle")) {
      return this.deployLiquityCoreTruffle()
    }
  }

  static async deployLQTYContracts() {
    const cmdLineArgs = process.argv
    const frameworkPath = cmdLineArgs[1]
    // console.log(`Framework used:  ${frameworkPath}`)

    if (frameworkPath.includes("buidler")) {
      return this.deployLQTYContractsBuidler()
    } else if (frameworkPath.includes("truffle")) {
      return this.deployLQTYContractsTruffle()
    }
  }

  static async deployLiquityCoreBuidler() {
    const priceFeed = await PriceFeed.new()
    const sortedTroves = await SortedTroves.new()
    const troveManager = await TroveManager.new()
    const activePool = await ActivePool.new()
    const stabilityPool = await StabilityPool.new()
    const defaultPool = await DefaultPool.new()
    const collSurplusPool = await CollSurplusPool.new()
    const functionCaller = await FunctionCaller.new()
    const borrowerOperations = await BorrowerOperations.new()
    const hintHelpers = await HintHelpers.new()
    const lusdToken = await LUSDToken.new(
      troveManager.address,
      stabilityPool.address,
      borrowerOperations.address
    )
    LUSDToken.setAsDeployed(lusdToken)
    DefaultPool.setAsDeployed(defaultPool)
    PriceFeed.setAsDeployed(priceFeed)
    SortedTroves.setAsDeployed(sortedTroves)
    TroveManager.setAsDeployed(troveManager)
    ActivePool.setAsDeployed(activePool)
    StabilityPool.setAsDeployed(stabilityPool)
    CollSurplusPool.setAsDeployed(collSurplusPool)
    FunctionCaller.setAsDeployed(functionCaller)
    BorrowerOperations.setAsDeployed(borrowerOperations)
    HintHelpers.setAsDeployed(hintHelpers)

    const coreContracts = {
      priceFeed,
      lusdToken,
      sortedTroves,
      troveManager,
      activePool,
      stabilityPool,
      defaultPool,
      collSurplusPool,
      functionCaller,
      borrowerOperations,
      hintHelpers
    }
    return coreContracts
  }

  static async deployTesterContractsBuidler() {
    const testerContracts = {}

    // Contract without testers (yet)
    testerContracts.priceFeed = await PriceFeed.new()
    testerContracts.sortedTroves = await SortedTroves.new()

    // Actual tester contracts
    testerContracts.communityIssuance = await CommunityIssuanceTester.new()
    testerContracts.stabilityPool = await StabilityPoolTester.new()
    testerContracts.activePool = await ActivePoolTester.new()
    testerContracts.defaultPool = await DefaultPoolTester.new()
    testerContracts.stabilityPool = await StabilityPoolTester.new()
    testerContracts.collSurplusPool = await CollSurplusPool.new()
    testerContracts.math = await LiquityMathTester.new()
    testerContracts.borrowerOperations = await BorrowerOperationsTester.new()
    testerContracts.troveManager = await TroveManagerTester.new()
    testerContracts.functionCaller = await FunctionCaller.new()
    testerContracts.hintHelpers = await HintHelpers.new()
    testerContracts.lusdToken =  await LUSDTokenTester.new(
      testerContracts.troveManager.address,
      testerContracts.stabilityPool.address,
      testerContracts.borrowerOperations.address
    )
    return testerContracts
  }

  static async deployLQTYContractsBuidler() {
    const lqtyStaking = await LQTYStaking.new()
    const lockupContractFactory = await LockupContractFactory.new()
    const communityIssuance = await CommunityIssuance.new()

    LQTYStaking.setAsDeployed(lqtyStaking)
    LockupContractFactory.setAsDeployed(lockupContractFactory)
    CommunityIssuance.setAsDeployed(communityIssuance)

    // Deploy Growth Token, passing Community Issuance and Factory addresses to the constructor 
    const lqtyToken = await LQTYToken.new(
      communityIssuance.address, 
      lqtyStaking.address,
      lockupContractFactory.address
    )
    LQTYToken.setAsDeployed(lqtyToken)

    const LQTYContracts = {
      lqtyStaking,
      lockupContractFactory,
      communityIssuance,
      lqtyToken
    }
    return LQTYContracts
  }

  static async deployLQTYTesterContractsBuidler() {
    const lqtyStaking = await LQTYStaking.new()
    const lockupContractFactory = await LockupContractFactory.new()
    const communityIssuance = await CommunityIssuanceTester.new()

    LQTYStaking.setAsDeployed(lqtyStaking)
    LockupContractFactory.setAsDeployed(lockupContractFactory)
    CommunityIssuanceTester.setAsDeployed(communityIssuance)

    // Deploy Growth Token, passing Community Issuance and Factory addresses to the constructor 
    const lqtyToken = await LQTYTokenTester.new(
      communityIssuance.address, 
      lqtyStaking.address,
      lockupContractFactory.address
    )
    LQTYTokenTester.setAsDeployed(lqtyToken)

    const LQTYContracts = {
      lqtyStaking,
      lockupContractFactory,
      communityIssuance,
      lqtyToken
    }
    return LQTYContracts
  }

  static async deployLiquityCoreTruffle() {
    const priceFeed = await PriceFeed.new()
    const sortedTroves = await SortedTroves.new()
    const troveManager = await TroveManager.new()
    const activePool = await ActivePool.new()
    const stabilityPool = await StabilityPool.new()
    const defaultPool = await DefaultPool.new()
    const collSurplusPool = await CollSurplusPool.new()
    const functionCaller = await FunctionCaller.new()
    const borrowerOperations = await BorrowerOperations.new()
    const hintHelpers = await HintHelpers.new()
    const lusdToken = await LUSDToken.new(
      troveManager.address,
      stabilityPool.address,
      borrowerOperations.address
    )
    const coreContracts = {
      priceFeed,
      lusdToken,
      sortedTroves,
      troveManager,
      activePool,
      stabilityPool,
      defaultPool,
      collSurplusPool,
      functionCaller,
      borrowerOperations,
      hintHelpers
    }
    return coreContracts
  }

  static async deployLQTYContractsTruffle() {
    const lqtyStaking = await lqtyStaking.new()
    const lockupContractFactory = await LockupContractFactory.new()
    const communityIssuance = await CommunityIssuance.new()

    /* Deploy Growth Token, passing Community Issuance,  LQTYStaking, and Factory addresses 
    to the constructor  */
    const lqtyToken = await LQTYToken.new(
      communityIssuance.address, 
      lqtyStaking.address,
      lockupContractFactory.address
    )

    const LQTYContracts = {
      lqtyStaking,
      lockupContractFactory,
      communityIssuance,
      lqtyToken
    }
    return LQTYContracts
  }

  static async deployLUSDToken(contracts) {
    contracts.lusdToken = await LUSDToken.new(
      contracts.troveManager.address,
      contracts.stabilityPool.address,
      contracts.borrowerOperations.address
    )
    return contracts
  }

  // Connect contracts to their dependencies
  static async connectCoreContracts(contracts, LQTYContracts) {

    // set TroveManager addr in SortedTroves
    await contracts.sortedTroves.setParams(
      maxBytes32,
      contracts.troveManager.address,
      contracts.borrowerOperations.address
    )

    // set contract addresses in the FunctionCaller 
    await contracts.functionCaller.setTroveManagerAddress(contracts.troveManager.address)
    await contracts.functionCaller.setSortedTrovesAddress(contracts.sortedTroves.address)

    // set contract addresses in PriceFeed
    await contracts.priceFeed.setAddresses(
      contracts.troveManager.address,
      ZERO_ADDRESS,
      ZERO_ADDRESS
    )

    // set contracts in the Trove Manager
    await contracts.troveManager.setAddresses(
      contracts.borrowerOperations.address,
      contracts.activePool.address,
      contracts.defaultPool.address,
      contracts.stabilityPool.address,
      contracts.collSurplusPool.address,
      contracts.priceFeed.address,
      contracts.lusdToken.address,
      contracts.sortedTroves.address,
      LQTYContracts.lqtyStaking.address
    )

    // set contracts in BorrowerOperations 
    await contracts.borrowerOperations.setAddresses(
      contracts.troveManager.address,
      contracts.activePool.address,
      contracts.defaultPool.address,
      contracts.stabilityPool.address,
      contracts.collSurplusPool.address,
      contracts.priceFeed.address,
      contracts.sortedTroves.address,
      contracts.lusdToken.address,
      LQTYContracts.lqtyStaking.address
    )

    // set contracts in the Pools
    await contracts.stabilityPool.setAddresses(
      contracts.borrowerOperations.address,
      contracts.troveManager.address,
      contracts.activePool.address,
      contracts.lusdToken.address,
      contracts.sortedTroves.address,
      contracts.priceFeed.address,
      LQTYContracts.communityIssuance.address
    )

    await contracts.activePool.setAddresses(
      contracts.borrowerOperations.address,
      contracts.troveManager.address,
      contracts.stabilityPool.address,
      contracts.defaultPool.address
    )

    await contracts.defaultPool.setAddresses(
      contracts.troveManager.address,
      contracts.activePool.address,
    )

    await contracts.collSurplusPool.setAddresses(
      contracts.borrowerOperations.address,
      contracts.troveManager.address,
      contracts.activePool.address,
    )

    // set contracts in HintHelpers
    await contracts.hintHelpers.setAddresses(
<<<<<<< HEAD
      contracts.priceFeed.address,
      contracts.sortedTroves.address,
      contracts.troveManager.address
=======
      contracts.sortedCDPs.address,
      contracts.cdpManager.address
>>>>>>> fb85a502
    )
  }

  static async connectLQTYContracts(LQTYContracts) {
    // Set LQTYToken address in LCF
    await LQTYContracts.lockupContractFactory.setLQTYTokenAddress(LQTYContracts.lqtyToken.address)
  }

  static async connectLQTYContractsToCore(LQTYContracts, coreContracts) {
    await LQTYContracts.lqtyStaking.setAddresses(
      LQTYContracts.lqtyToken.address,
      coreContracts.lusdToken.address,
      coreContracts.troveManager.address, 
      coreContracts.borrowerOperations.address,
      coreContracts.activePool.address
    )
   
    await LQTYContracts.communityIssuance.setAddresses(
      LQTYContracts.lqtyToken.address,
      coreContracts.stabilityPool.address
    )
  }
}
module.exports = DeploymentHelper<|MERGE_RESOLUTION|>--- conflicted
+++ resolved
@@ -329,14 +329,8 @@
 
     // set contracts in HintHelpers
     await contracts.hintHelpers.setAddresses(
-<<<<<<< HEAD
-      contracts.priceFeed.address,
       contracts.sortedTroves.address,
       contracts.troveManager.address
-=======
-      contracts.sortedCDPs.address,
-      contracts.cdpManager.address
->>>>>>> fb85a502
     )
   }
 
