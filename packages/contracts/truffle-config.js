const path = require("path");

module.exports = {
  // See <http://truffleframework.com/docs/advanced/configuration>
  // to customize your Truffle configuration!
  networks: {
    develop: {
      port: 7545,
      gas: 9000000,
      network_id: 5777
    },
    // test: {
    //   port: 7545,
    //   gas: 9000000,
    //   network_id: 4447
    // },
    vertigo_test_network_1: {
      host: "127.0.0.1",
      port: 8545,
      network_id: "*"
    },
    vertigo_test_network_2: {
      host: "127.0.0.1",
      port: 8546,
      network_id: "*"
    }
    // test: {
    //   gas: 9000000,
    //   network_id: 4447
    // },
  },
  solc: {
    optimizer: {
      enabled: true,
      runs: 1000
    },
  },
  // use native binaries rather than solc.js 
  compilers: {
    solc: {
<<<<<<< HEAD
      version: "0.5.15"
=======
      version: "0.5.16"
>>>>>>> 13d0ffc9
    }
  },
  // plugins: [
  //   'truffle-ganache-test'
  // ],
  // mocha: {
  //   reporter: 'eth-gas-reporter'
  // }
}<|MERGE_RESOLUTION|>--- conflicted
+++ resolved
@@ -38,11 +38,7 @@
   // use native binaries rather than solc.js 
   compilers: {
     solc: {
-<<<<<<< HEAD
-      version: "0.5.15"
-=======
       version: "0.5.16"
->>>>>>> 13d0ffc9
     }
   },
   // plugins: [
