--- conflicted
+++ resolved
@@ -5,11 +5,7 @@
 
 const logger = new Logs().showInConsole(true);
 
-<<<<<<< HEAD
 task("sips:verify-agrs", "Verify SIP Args")
-=======
-task("sips:verify-sip-args", "Verify SIP Args")
->>>>>>> aa1b4c4c
     .addParam(
         "argsFunc",
         "SIP args construction function that is located in and exported from tasks/sips/args/sipArgs.ts which returns SIP args"
