--- conflicted
+++ resolved
@@ -57,14 +57,10 @@
         args.data,
         args.description
     );
+    /*
     console.log("Populated SIP tx:");
-<<<<<<< HEAD
     console.log(tx);
     */
-=======
-    console.log(txp);
-
->>>>>>> 5081c831
     const receipt = await tx.wait();
     const eventData = governor.interface.parseLog(receipt.logs[0])["args"];
 
