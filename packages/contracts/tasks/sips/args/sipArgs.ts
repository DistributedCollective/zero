import { ParamType } from "@ethersproject/abi";
import { Contract } from "ethers";
import { HardhatRuntimeEnvironment } from "hardhat/types";
import Logs from "node-logs";
import { LiquityBaseParams, TroveManager } from "types/generated";
import { LiquityBaseInterface } from "types/generated/artifacts/contracts/Dependencies/LiquityBase";
const logger = new Logs().showInConsole(true);

export interface ISipArgument {
    args: {
        targets: string[];
        values: number[];
        signatures: string[];
        data: string[];
        description: string;
    };
    governorName: string;
}

const zeroMyntIntegrationSIP = async (hre: HardhatRuntimeEnvironment): Promise<ISipArgument> => {
    const {
        ethers,
        deployments: { get },
    } = hre;

    const targetContractsList = [
        "BorrowerOperations",
        "StabilityPool",
        "ZUSDToken",
        "TroveManager",
    ];
    const targetsContractProxies = await Promise.all(
        targetContractsList.map(async (val) => {
            return (await get(val)).address;
        })
    );

    const contractsImplementations = await Promise.all(
        targetContractsList.map(async (val) => {
            return (await get(val + "_Implementation")).address;
        })
    );

    const getImplementationAbi = ["function getImplementation() public view returns(address)"];
    // const getImplementationInterface = new ethers.utils.Interface(getImplementationAbi);
    // validate deployments
    const errorLog: string[] = [];
    await Promise.all(
        targetsContractProxies.map(async (val, index) => {
            const proxy = await ethers.getContractAt(getImplementationAbi, val);
            if ((await proxy.getImplementation()) === contractsImplementations[index]) {
                errorLog.push(
                    `Implementation ${targetContractsList[index]} has not changed: ${contractsImplementations[index]}`
                );
            }
        })
    );
    if (errorLog.length > 0) {
        logger.error(errorLog);
        //throw Error();
    }

    const iSetImplementationInterface = new ethers.utils.Interface([
        "function setImplementation(address _implementation)",
    ]);
    /*
    const encodeParameters = (types, values) => {
        const abi = new ethers.utils.AbiCoder();
        return abi.encode(types, values);
    };*/

    const datas = targetsContractProxies.map((val, index) => {
        return iSetImplementationInterface._abiCoder.encode(
            ["address"],
            [contractsImplementations[index]]
        );
        //return encodeParameters(["address"], [contractsImplementations[index]]);
    });
    const signatures = Array(targetsContractProxies.length).fill("setImplementation(address)");

    // replace troveManagerRedeepOps in TroveManager
    const iSetTroveManagerRedeemOps = new ethers.utils.Interface([
        "function setTroveManagerRedeemOps(address _troveManagerRedeemOps)",
    ]);

    signatures.push("setTroveManagerRedeemOps(address)");
    const troveManagerDeployment = await get("TroveManager");
    const troveManagerRedeemOpsDeployment = await get("TroveManagerRedeemOps");
    targetsContractProxies.push(troveManagerDeployment.address);
    datas.push(
        iSetTroveManagerRedeemOps._abiCoder.encode(
            ["address"],
            [troveManagerRedeemOpsDeployment.address]
        )
    );

    // validate TroveManagerRedeemOps
    const troveManager = (await ethers.getContract("TroveManager")) as unknown as TroveManager;
    if ((await troveManager.troveManagerRedeemOps()) === troveManagerRedeemOpsDeployment.address) {
        logger.error(
            `TroveManagerRedeemOps is not changed: ${troveManagerRedeemOpsDeployment.address}. Either deployment address is wrong or should be excluded from the SIP.`
        );
        throw Error();
    }

    // set MassetManager address in BorrowerOperations
    const iSetMassetManagerAddress = new ethers.utils.Interface([
        "function setMassetManagerAddress(address _massetManagerAddress)",
    ]);
    signatures.push("setMassetManagerAddress(address)");
    const borrowerOperations = await ethers.getContract("BorrowerOperations");
    targetsContractProxies.push(borrowerOperations.address);
    const massetManagerDeployment = await get("MassetManager");
    datas.push(
        iSetMassetManagerAddress._abiCoder.encode(["address"], [massetManagerDeployment.address])
    );

    /*
    there is no IMassetManager yet
    if (
        ethers.utils.getAddress(await borrowerOperations.massetManager()) ===
        massetManagerDeployment.address
    ) {
        logger.error(
            `MassetManager is not changed: ${troveManagerRedeemOpsDeployment.address}. Either deployment address is wrong or should be excluded from the SIP.`
        );
        throw Error();
    }*/

    const args: ISipArgument = {
        args: {
            targets: targetsContractProxies,
            values: Array(targetsContractProxies.length).fill(0),
            signatures: signatures,
            data: datas,
            description:
                "SIP-0054: Integrate Mynt with Zero, Details: https://github.com/DistributedCollective/SIPS/blob/98ef848/SIP-0054.md, sha256: f623ab973a6fa175cc2bd1ebc50cf79699de2f88b84d98535288dba150a4ff4b",
        },
        governorName: "GovernorOwner",
    };

    return args;
};

const zeroFeesUpdate = async (hre: HardhatRuntimeEnvironment): Promise<ISipArgument> => {
    const {
        ethers,
        deployments: { get },
    } = hre;
    const zeroBaseParams = await get("LiquityBaseParams");
    const newFeeValue = ethers.utils.parseEther("0.025");
    const iSetFeesFloor = new ethers.utils.Interface([
        "function setBorrowingFeeFloor(uint256)",
        "function setRedemptionFeeFloor(uint256)",
    ]);
    const args: ISipArgument = {
        args: {
            targets: [zeroBaseParams.address, zeroBaseParams.address],
            values: [0, 0],
            signatures: ["setBorrowingFeeFloor(uint256)", "setRedemptionFeeFloor(uint256)"],
            data: [
                iSetFeesFloor._abiCoder.encode(["uint256"], [newFeeValue]),
                iSetFeesFloor._abiCoder.encode(["uint256"], [newFeeValue]),
            ],
            description:
                "SIP-0055: Zero Fee Floor Update, Details: https://github.com/DistributedCollective/SIPS/blob/b7efe43/SIP-0055.md, sha256: 0f193ed8589e8ef0e8db3b66ef2c23a6b139245d3a9335b67851421cbd73d53c",
        },
        governorName: "GovernorOwner",
    };

    return args;
};

const sip0054And0055Combo = async (hre: HardhatRuntimeEnvironment): Promise<ISipArgument> => {
    const args0054: ISipArgument = await zeroMyntIntegrationSIP(hre);
    const args0055: ISipArgument = await zeroFeesUpdate(hre);
    let argsCombo: ISipArgument = {
        args: {
            targets: [],
            values: [],
            signatures: [],
            data: [],
            description: "",
        },
        governorName: "GovernorOwner",
    };
    for (const prop in args0054.args) {
        argsCombo.args[prop] =
            prop !== "description"
                ? args0054.args[prop].concat(args0055.args[prop])
                : `Unified SIP-0054 and SIP-0055. ${args0054.args[prop]}. ${args0055.args[prop]}`;
    }
    return argsCombo;
};

<<<<<<< HEAD
const sip0061 = async (hre: HardhatRuntimeEnvironment): Promise<ISipArgument> => {
=======
const zeroFeesUpdateSip0059 = async (hre: HardhatRuntimeEnvironment): Promise<ISipArgument> => {
>>>>>>> 5ffd7583
    const {
        ethers,
        deployments: { get },
    } = hre;
<<<<<<< HEAD

    // @todo for the mainnet deployment first run `yarn deploy --tags 'StabilityPool,CommunityIssuance' --network rskSovrynMainnet`
    const newStabilityPoolImplementation = (await get("StabilityPool_Implementation")).address;

    const communityIssuanceAddress = (await get("CommunityIssuance_Proxy")).address;

    console.log(`New stability pool implementation: ${newStabilityPoolImplementation}`);
    console.log(`Community issuance address: ${communityIssuanceAddress}`);

    const stabilityPoolProxyAddress = (await get("StabilityPool_Proxy")).address;

    const args: ISipArgument = {
        args: {
            targets: [stabilityPoolProxyAddress, stabilityPoolProxyAddress],
            values: [0, 0],
            signatures: ["setImplementation(address)", "setCommunityIssuanceAddress(address)"],
            data: [
                ethers.utils.defaultAbiCoder.encode(["address"], [newStabilityPoolImplementation]),
                ethers.utils.defaultAbiCoder.encode(["address"], [communityIssuanceAddress]),
            ],
            description:
                "SIP-0061: Zero stability pool subsidies: https://github.com/DistributedCollective/SIPS/blob/cc1a368/SIP-0061.md, sha256: 9c38bb9e30855ef7fc2fba8a3a6b731182577ed8f5d5f5b18773ca528bde532b",
=======
    const zeroBaseParams = await get("LiquityBaseParams");
    const newBorrowingFeeFloorValue = ethers.utils.parseEther("0.05");
    const newMaxBorrowingFee = ethers.utils.parseEther("0.075");
    const newRedemptionFeeFloor = ethers.utils.parseEther("0.019");
    const iSetFeesFloor = new ethers.utils.Interface([
        "function setBorrowingFeeFloor(uint256)",
        "function setMaxBorrowingFee(uint256)",
        "function setRedemptionFeeFloor(uint256)",
    ]);
    const args: ISipArgument = {
        args: {
            targets: [zeroBaseParams.address, zeroBaseParams.address, zeroBaseParams.address],
            values: [0, 0, 0],
            signatures: [
                "setBorrowingFeeFloor(uint256)",
                "setMaxBorrowingFee(uint256)",
                "setRedemptionFeeFloor(uint256)",
            ],
            data: [
                iSetFeesFloor._abiCoder.encode(["uint256"], [newBorrowingFeeFloorValue]),
                iSetFeesFloor._abiCoder.encode(["uint256"], [newMaxBorrowingFee]),
                iSetFeesFloor._abiCoder.encode(["uint256"], [newRedemptionFeeFloor]),
            ],
            description:
                "SIP-0059: Zero Fee Floor Update: March 22, Details: https://github.com/DistributedCollective/SIPS/blob/b22933f/SIP-0059.md, sha256: cf432a01b302b0c21b35f55c423d36233cf2f536a96a4d6cc97b2c5b5bb1fbda",
        },
        governorName: "GovernorOwner",
    };

    return args;
};

const sip0062 = async (hre: HardhatRuntimeEnvironment): Promise<ISipArgument> => {
    // Updating REDEMPTION_FEE_FLOOR from 1.9% to 1%
    const {
        ethers,
        deployments: { get },
    } = hre;
    const zeroBaseParams = await get("LiquityBaseParams");
    const newRedemptionFeeFloor = ethers.utils.parseEther("0.01");
    const iSetFeesFloor = new ethers.utils.Interface(["function setRedemptionFeeFloor(uint256)"]);
    const args: ISipArgument = {
        args: {
            targets: [zeroBaseParams.address],
            values: [0],
            signatures: ["setRedemptionFeeFloor(uint256)"],
            data: [iSetFeesFloor._abiCoder.encode(["uint256"], [newRedemptionFeeFloor])],
            description:
                "SIP-0062: Zero Fee Floor Update, May 12, Details: https://github.com/DistributedCollective/SIPS/blob/4fed4b8/SIP-0062.md, sha256: 566e57c2e98c848395b1b6b2d3718175ed592014a33e81c305947e5017b5925e",
>>>>>>> 5ffd7583
        },
        governorName: "GovernorOwner",
    };

    return args;
};

const sipArgs = {
    zeroMyntIntegrationSIP,
    zeroFeesUpdate,
    sip0054And0055Combo,
<<<<<<< HEAD
    sip0061,
=======
    zeroFeesUpdateSip0059,
    sip0062,
>>>>>>> 5ffd7583
};

export default sipArgs;<|MERGE_RESOLUTION|>--- conflicted
+++ resolved
@@ -193,16 +193,11 @@
     return argsCombo;
 };
 
-<<<<<<< HEAD
 const sip0061 = async (hre: HardhatRuntimeEnvironment): Promise<ISipArgument> => {
-=======
-const zeroFeesUpdateSip0059 = async (hre: HardhatRuntimeEnvironment): Promise<ISipArgument> => {
->>>>>>> 5ffd7583
-    const {
-        ethers,
-        deployments: { get },
-    } = hre;
-<<<<<<< HEAD
+    const {
+        ethers,
+        deployments: { get },
+    } = hre;
 
     // @todo for the mainnet deployment first run `yarn deploy --tags 'StabilityPool,CommunityIssuance' --network rskSovrynMainnet`
     const newStabilityPoolImplementation = (await get("StabilityPool_Implementation")).address;
@@ -225,7 +220,18 @@
             ],
             description:
                 "SIP-0061: Zero stability pool subsidies: https://github.com/DistributedCollective/SIPS/blob/cc1a368/SIP-0061.md, sha256: 9c38bb9e30855ef7fc2fba8a3a6b731182577ed8f5d5f5b18773ca528bde532b",
-=======
+        },
+        governorName: "GovernorOwner",
+    };
+
+    return args;
+};
+
+const zeroFeesUpdateSip0059 = async (hre: HardhatRuntimeEnvironment): Promise<ISipArgument> => {
+    const {
+        ethers,
+        deployments: { get },
+    } = hre;
     const zeroBaseParams = await get("LiquityBaseParams");
     const newBorrowingFeeFloorValue = ethers.utils.parseEther("0.05");
     const newMaxBorrowingFee = ethers.utils.parseEther("0.075");
@@ -275,7 +281,6 @@
             data: [iSetFeesFloor._abiCoder.encode(["uint256"], [newRedemptionFeeFloor])],
             description:
                 "SIP-0062: Zero Fee Floor Update, May 12, Details: https://github.com/DistributedCollective/SIPS/blob/4fed4b8/SIP-0062.md, sha256: 566e57c2e98c848395b1b6b2d3718175ed592014a33e81c305947e5017b5925e",
->>>>>>> 5ffd7583
         },
         governorName: "GovernorOwner",
     };
@@ -287,12 +292,9 @@
     zeroMyntIntegrationSIP,
     zeroFeesUpdate,
     sip0054And0055Combo,
-<<<<<<< HEAD
     sip0061,
-=======
     zeroFeesUpdateSip0059,
     sip0062,
->>>>>>> 5ffd7583
 };
 
 export default sipArgs;