# Running onchain tests
The onchain tests are supposed to run on a forked chains - mainnet or testnet.  
<<<<<<< HEAD
Pre-requisites: set ACC_QTY node env var to 20 before running hardhat node:   
`export ACC_QTY=20 && npx hardhat node ... `
1. `npx hardhat node --fork https://mainnet-dev.sovryn.app/rpc --no-deploy --fork-block-number 5103312`
    where `--fork-block-number` is optional - use to time travel back to a needed state
=======
1. `export ACC_QTY=20 && npx hardhat node --fork https://mainnet-dev.sovryn.app/rpc --no-deploy --fork-block-number 5103312`
    where  
    `export ACC_QTY=20` loads only 20 accounts instead of default 2K to avoid memory and timeout issues  
    `--fork-block-number` is optional - use to time travel back to a needed state

>>>>>>> aa1b4c4c
2. run the test `npx hardhat test tests-onchain/test-file-name.js --network X`
    where `X`: either `rskForkedMainnet` or `rskForkedTestnet`
    use an ad-hoc `rskForkedMainnetFlashback` / `rskForkedMainnetFlashback`
    use the former if all the hardhat deployments were deployed at the forked block number
    use the latter and put all the needed deployments to the `external/deployments/rskForkedMainnetFlashback`/`external/deployments/rskForkedTestnetFlashback`  folder otherwise - you normally want to use this to exclude contracts that were not deployed by the time of the forked block, so only the ones put there will be seen as deployed<|MERGE_RESOLUTION|>--- conflicted
+++ resolved
@@ -1,19 +1,28 @@
 # Running onchain tests
 The onchain tests are supposed to run on a forked chains - mainnet or testnet.  
-<<<<<<< HEAD
-Pre-requisites: set ACC_QTY node env var to 20 before running hardhat node:   
-`export ACC_QTY=20 && npx hardhat node ... `
-1. `npx hardhat node --fork https://mainnet-dev.sovryn.app/rpc --no-deploy --fork-block-number 5103312`
-    where `--fork-block-number` is optional - use to time travel back to a needed state
-=======
-1. `export ACC_QTY=20 && npx hardhat node --fork https://mainnet-dev.sovryn.app/rpc --no-deploy --fork-block-number 5103312`
-    where  
-    `export ACC_QTY=20` loads only 20 accounts instead of default 2K to avoid memory and timeout issues  
-    `--fork-block-number` is optional - use to time travel back to a needed state
 
->>>>>>> aa1b4c4c
-2. run the test `npx hardhat test tests-onchain/test-file-name.js --network X`
-    where `X`: either `rskForkedMainnet` or `rskForkedTestnet`
-    use an ad-hoc `rskForkedMainnetFlashback` / `rskForkedMainnetFlashback`
-    use the former if all the hardhat deployments were deployed at the forked block number
-    use the latter and put all the needed deployments to the `external/deployments/rskForkedMainnetFlashback`/`external/deployments/rskForkedTestnetFlashback`  folder otherwise - you normally want to use this to exclude contracts that were not deployed by the time of the forked block, so only the ones put there will be seen as deployed+## Pre-requisites
+set ACC_QTY node env var to 20 before running hardhat node:  
+
+``` 
+export ACC_QTY=20 && npx hardhat node ... 
+```   
+
+## Run node and test
+
+### 1. Run node
+   ```
+   npx hardhat node --fork https://mainnet-dev.sovryn.app/rpc --no-deploy --fork-block-number 5103312
+   ```  
+
+   where `--fork-block-number` is optional - use to time travel back to a needed state  
+
+### 2. Run test 
+   ```
+   npx hardhat test tests-onchain/test-file-name.js --network X
+   ```  
+
+where `X`: either `rskForkedMainnet` or `rskForkedTestnet`
+use an ad-hoc `rskForkedMainnetFlashback` / `rskForkedMainnetFlashback`
+use the former if all the hardhat deployments were deployed at the forked block number
+use the latter and put all the needed deployments to the `external/deployments/rskForkedMainnetFlashback`/`external/deployments/rskForkedTestnetFlashback`  folder otherwise - you normally want to use this to exclude contracts that were not deployed by the time of the forked block, so only the ones put there will be seen as deployed