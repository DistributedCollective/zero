--- conflicted
+++ resolved
@@ -103,76 +103,6 @@
   ) as StabilityPool
 });
 
-<<<<<<< HEAD
-export const connectToContractsViaCdpManager = async (
-  cdpManagerAddress: string,
-  signerOrProvider: Signer | Provider
-): Promise<LiquityContracts> => {
-  const cdpManager = new Contract(
-    cdpManagerAddress,
-    cdpManagerJson.abi,
-    signerOrProvider
-  ) as CDPManager;
-
-  const [
-    borrowerOperations,
-    priceFeed,
-    sortedCDPs,
-    clvToken,
-    [poolManager, activePool, defaultPool, stabilityPool]
-  ] = await Promise.all([
-    cdpManager.borrowerOperationsAddress().then(address => {
-      return new Contract(
-        address,
-        borrowerOperationsJson.abi,
-        signerOrProvider
-      ) as BorrowerOperations;
-    }),
-    cdpManager.priceFeedAddress().then(address => {
-      return new Contract(address, priceFeedJson.abi, signerOrProvider) as PriceFeed;
-    }),
-    cdpManager.sortedCDPsAddress().then(address => {
-      return new Contract(address, sortedCDPsJson.abi, signerOrProvider) as SortedCDPs;
-    }),
-    cdpManager.clvTokenAddress().then(address => {
-      return new Contract(address, clvTokenJson.abi, signerOrProvider) as CLVToken;
-    }),
-    cdpManager.poolManagerAddress().then(address => {
-      const poolManager = new Contract(
-        address,
-        poolManagerJson.abi,
-        signerOrProvider
-      ) as PoolManager;
-
-      return Promise.all([
-        Promise.resolve(poolManager),
-
-        poolManager.activePoolAddress().then(address => {
-          return new Contract(address, activePoolJson.abi, signerOrProvider) as ActivePool;
-        }),
-        poolManager.defaultPoolAddress().then(address => {
-          return new Contract(address, defaultPoolJson.abi, signerOrProvider) as DefaultPool;
-        }),
-        poolManager.stabilityPoolAddress().then(address => {
-          return new Contract(address, stabilityPoolJson.abi, signerOrProvider) as StabilityPool;
-        })
-      ]);
-    })
-  ]);
-
-  return {
-    activePool,
-    borrowerOperations,
-    cdpManager,
-    clvToken,
-    defaultPool,
-    poolManager,
-    priceFeed,
-    sortedCDPs,
-    stabilityPool
-  };
-};
-
 const deployments: { [network: string]: LiquityDeployment } = {
   dev: {
     addresses: {
@@ -181,6 +111,7 @@
       cdpManager: "0x87c665917BA552568A20b4C76b0aDc4dC78d7836",
       clvToken: "0x17Ed9f2fa077a86B3649dcFcfC10059AA609d49E",
       defaultPool: "0xf15F5DA09617Da3C09966B36e336268732c2cbDD",
+      multiCDPgetter: "",
       poolManager: "0x742722077C7C0612c07DFfd6644B695c7afeb027",
       priceFeed: "0x04D62C52eDCabbB2514d4D363b1F540c619cA5DF",
       sortedCDPs: "0x6828c049844A5f118F04d0D458F9add219213D6A",
@@ -188,23 +119,6 @@
     },
     version: "6453bb83044ee83e077335ab2e144aa7102d048f",
     deploymentDate: 1589182486500
-=======
-const deployments: { [network: string]: LiquityDeployment } = {
-  dev: {
-    addresses: {
-      activePool: "0x659197BC427c30C03BFBaA973764E6a0898d2f51",
-      cdpManager: "0x4E5C17428413ce6B1665924a5Fcb006B711cEEd8",
-      clvToken: "0xEEBd34bd6Fc9e0BfC64C8Dd8807B7d33cedD02D0",
-      defaultPool: "0x8E197068755d60f7EFF622dF858BDaac758194D9",
-      multiCDPgetter: "0xa58ed521303750F7D2EEb2F323CA71E72B818948",
-      poolManager: "0x577AA9d8a8F913DedC8db5C6244b6D56EBF49160",
-      priceFeed: "0x31D047B55B6FB823986fe3955F44f44Cc2b9D76A",
-      sortedCDPs: "0x3AA124435c2389df5EbF3BC3EAB2674e528Af65E",
-      stabilityPool: "0xb4788fcA9E2faB8b90c63c714B7b7e0065CFa23e"
-    },
-    version: "b0b4c6379d52acf8409a9915f4730f17aeacf11a",
-    deploymentDate: 1589178776725
->>>>>>> a148e86a
   },
   ropsten: {
     addresses: {
