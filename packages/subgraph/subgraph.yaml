--- conflicted
+++ resolved
@@ -105,9 +105,6 @@
         - event: UserDepositChanged(indexed address,uint256)
           handler: handleUserDepositChanged
         - event: ETHGainWithdrawn(indexed address,uint256,uint256)
-<<<<<<< HEAD
-          handler: handleETHGainWithdrawn
-=======
           handler: handleETHGainWithdrawn
   - name: CollSurplusPool
     kind: ethereum/contract
@@ -133,5 +130,4 @@
           file: ../lib-ethers/abi/PriceFeed.json
       eventHandlers:
         - event: CollBalanceUpdated(indexed address,uint256)
-          handler: handleCollSurplusBalanceUpdated
->>>>>>> 3c79e41e
+          handler: handleCollSurplusBalanceUpdated