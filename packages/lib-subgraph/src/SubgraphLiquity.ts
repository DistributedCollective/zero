--- conflicted
+++ resolved
@@ -14,12 +14,8 @@
   Trove,
   emptyTrove,
   StabilityDeposit,
-<<<<<<< HEAD
-  Fees
-=======
   Fees,
   LQTYStake
->>>>>>> 3c79e41e
 } from "@liquity/lib-base";
 
 import { OrderDirection } from "../types/globalTypes";
@@ -315,8 +311,6 @@
   getFees(): Promise<Fees> {
     throw new Error("Method not implemented.");
   }
-<<<<<<< HEAD
-=======
 
   getLQTYStake(address?: string): Promise<LQTYStake> {
     throw new Error("Method not implemented.");
@@ -325,5 +319,4 @@
   getTotalStakedLQTY(): Promise<Decimal> {
     throw new Error("Method not implemented.");
   }
->>>>>>> 3c79e41e
 }